/******************************************************************************
 * Copyright © 2014-2018 The SuperNET Developers.                             *
 *                                                                            *
 * See the AUTHORS, DEVELOPER-AGREEMENT and LICENSE files at                  *
 * the top-level directory of this distribution for the individual copyright  *
 * holder information and the developer policies on copyright and licensing.  *
 *                                                                            *
 * Unless otherwise agreed in a custom licensing agreement, no part of the    *
 * SuperNET software, including this file may be copied, modified, propagated *
 * or distributed except according to the terms contained in the LICENSE file *
 *                                                                            *
 * Removal or modification of this copyright notice is prohibited.            *
 *                                                                            *
 ******************************************************************************/
//
//  mm2.rs
//  marketmaker
//
//  Copyright © 2017-2018 SuperNET. All rights reserved.
//

#![allow(non_camel_case_types)]

extern crate crc;

#[allow(unused_imports)]
#[macro_use]
extern crate duct;

#[cfg(feature = "etomic")]
extern crate etomicrs;

#[macro_use]
extern crate fomat_macros;

extern crate futures;
extern crate futures_cpupool;

#[macro_use]
extern crate gstuff;

extern crate helpers;

extern crate hyper;

#[allow(unused_imports)]
#[macro_use]
extern crate lazy_static;

extern crate libc;

extern crate nix;

extern crate portfolio;

extern crate rand;

extern crate serde;

#[allow(unused_imports)]
#[macro_use]
extern crate serde_json;

#[macro_use]
extern crate unwrap;

extern crate winapi;

extern crate tokio_core;

// Re-export preserves the functions that are temporarily accessed from C during the gradual port.
#[cfg(feature = "etomic")]
pub use etomicrs::*;

use gstuff::now_ms;

use helpers::{stack_trace, stack_trace_frame, BitcoinCtx};

use rand::random;

use serde_json::{self as json, Value as Json};

use std::env;
use std::ffi::{CStr, CString, OsString};
use std::fmt;
use std::fs;
use std::io::{self, Read, Write};
use std::os::raw::{c_char, c_int, c_void};
use std::mem::{zeroed};
use std::path::Path;
use std::process::exit;
use std::ptr::{null, null_mut};
use std::str::from_utf8_unchecked;
use std::slice::from_raw_parts;
use std::sync::{Mutex, RwLock};
use std::thread::sleep;
use std::time::Duration;
use std::thread;
use hyper::{Response, Request, Body};
use hyper::server::conn::Http;
use hyper::rt::{Future, Stream};
use hyper::service::Service;
use hyper::header::{HeaderValue, CONTENT_TYPE};
use std::str;
use std::net::{Ipv4Addr, SocketAddrV4, SocketAddr};
use tokio_core::net::TcpListener;

pub mod crash_reports;
mod lp_native_dex;
use lp_native_dex::{lp_init};
#[allow(dead_code)]
mod lp {include! ("c_headers/LP_include.rs");}
use lp::{cJSON, _bits256 as bits256};
#[allow(dead_code)]
extern "C" {
    fn bitcoin_ctx() -> *mut BitcoinCtx;
    fn bitcoin_priv2wif (symbol: *const u8, wiftaddr: u8, wifstr: *mut c_char, privkey: bits256, addrtype: u8) -> i32;
    fn bits256_str (hexstr: *mut u8, x: bits256) -> *const c_char;
}

use crash_reports::init_crash_reports;

impl fmt::Display for bits256 {
    fn fmt (&self, f: &mut fmt::Formatter) -> fmt::Result {
        let mut buf: [u8; 65] = unsafe {zeroed()};
        let cs = unsafe {bits256_str (buf.as_mut_ptr(), *self)};
        let hex = unwrap! (unsafe {CStr::from_ptr (cs)} .to_str());
        f.write_str (hex)
    }
}

/// RAII and MT wrapper for `cJSON`.
#[allow(dead_code)]
pub struct CJSON (*mut cJSON);
#[allow(dead_code)]
impl CJSON {
    fn from_zero_terminated (json: *const c_char) -> Result<CJSON, String> {
        lazy_static! {static ref LOCK: Mutex<()> = Mutex::new(());}
        let _lock = try_s! (LOCK.lock());  // Probably need a lock to access the error singleton.
        let c_json = unsafe {lp::cJSON_Parse (json)};
        if c_json == null_mut() {
            let err = unsafe {lp::cJSON_GetErrorPtr()};
            let err = try_s! (unsafe {CStr::from_ptr (err)} .to_str());
            ERR! ("Can't parse JSON, error: {}", err)
        } else {
            Ok (CJSON (c_json))
        }
    }
    fn from_str (json: &str) -> Result<CJSON, String> {
        let cs = try_s! (CString::new (json));
        CJSON::from_zero_terminated (cs.as_ptr())
    }
}
impl Drop for CJSON {
    fn drop (&mut self) {
        unsafe {lp::cJSON_Delete (self.0)}
        self.0 = null_mut()
    }
}

#[allow(dead_code,non_upper_case_globals,non_camel_case_types,non_snake_case)]
mod os {include! ("c_headers/OS_portable.rs");}

#[allow(dead_code,non_upper_case_globals,non_camel_case_types,non_snake_case)]
mod nn {include! ("c_headers/nn.rs");}

extern "C" {
    fn bitcoin_ctx() -> *mut c_void;
    fn bitcoin_priv2pub (
        ctx: *mut c_void, symbol: *const u8, pubkey33: *mut u8, coinaddr: *mut u8,
        privkey: bits256, taddr: u8, addrtype: u8);
}

lazy_static! {
        static ref RPCSOCKET : RwLock<SocketAddrV4> = RwLock::new(
            SocketAddrV4::new(Ipv4Addr::new(127, 0, 0, 1), 7783)
        );
    }

struct RpcService {
    // The socket address the original request is coming from.
    source_address: SocketAddr,
}

impl Service for RpcService {
    type ReqBody = Body;
    type ResBody = Body;
    type Error = hyper::Error;
    type Future = Box<Future<Error=hyper::Error, Item=Response<Body>> + Send>;

    fn call(&mut self, request: Request<Body>) -> Self::Future {
        let body_f = request.into_body().concat2();
        let remote_ip = self.source_address.ip().clone();
        Box::new(body_f.then(move |body| -> Result<Response<Body>, hyper::Error> {
            let body_vec = body.unwrap().to_vec();
            let body_str = str::from_utf8(&body_vec).unwrap();
            let body_json = CJSON::from_str(body_str).unwrap();
            let read = RPCSOCKET.read().unwrap();
            let stats_result = unsafe {
                lp::stats_JSON(
                    bitcoin_ctx(),
                    0,
                    CString::new(format!("{}", read.ip())).unwrap().into_raw(),
                    -1,
                    body_json.0,
                    CString::new(format!("{}", remote_ip)).unwrap().into_raw(),
                    read.port()
                )
            };
            let res_str = unsafe { CStr::from_ptr(stats_result).to_str().unwrap() };
            Ok(Response::builder()
                .header(CONTENT_TYPE, HeaderValue::from_static("application/json"))
                .body(Body::from(res_str))
                .unwrap()
            )
        }))
    }
}

fn spawn_rpc_thread(ip: Ipv4Addr, port: u16) {
    (*RPCSOCKET.write().unwrap()) = SocketAddrV4::new(ip, port);
    thread::spawn(|| {
        let read = RPCSOCKET.read().unwrap();
        let listener = TcpListener::bind2(&(*read).into()).unwrap();
        let http = Http::new();

        let server = listener
            .incoming()
            .for_each(move |(socket, _socket_addr)| {
                let source_address = socket.peer_addr().unwrap();
                hyper::rt::spawn(
                    http.serve_connection(
                        socket,
                        RpcService {
                            source_address,
                        },
                    ).map(|_| ())
                        .map_err(|_| ()),
                );
                Ok(())
            }).map_err(|e| panic!("accept error: {}", e));

        println!(">>>>>>>>>> DEX stats {}:{} DEX stats API enabled at unixtime.{} <<<<<<<<<",
                 read.ip(),
                 read.port(),
                 gstuff::now_float() as u64
        );
        hyper::rt::run(server);
    });
}

/*
#include "LP_nativeDEX.c"

void LP_ports(uint16_t *pullportp,uint16_t *pubportp,uint16_t *busportp,uint16_t netid)
{
    int32_t netmod,netdiv; uint16_t otherports;
    *pullportp = *pubportp = *busportp = 0;
    if ( netid < 0 )
        netid = 0;
    else if ( netid > (65535-40-LP_RPCPORT)/4 )
    {
        printf("netid.%d overflow vs max netid.%d 14420?\n",netid,(65535-40-LP_RPCPORT)/4);
        exit(-1);
    }
    if ( netid != 0 )
    {
        netmod = (netid % 10);
        netdiv = (netid / 10);
        otherports = (netdiv * 40) + (LP_RPCPORT + netmod);
    } else otherports = LP_RPCPORT;
    *pullportp = otherports + 10;
    *pubportp = otherports + 20;
    *busportp = otherports + 30;
    printf("RPCport.%d remoteport.%d, nanoports %d %d %d\n",RPC_port,RPC_port-1,*pullportp,*pubportp,*busportp);
}
*/
fn lp_main (c_conf: CJSON, conf: Json) -> Result<(), String> {
    // Redirects the C stdout to the log.
    let c_log_path_buf: CString;
    let c_log_path = if conf["log"].is_null() {null()} else {
        let log = try_s! (conf["log"].as_str().ok_or ("log is not a string"));
        c_log_path_buf = try_s! (CString::new (log));
        c_log_path_buf.as_ptr()
    };
    unsafe {lp::unbuffered_output_support (c_log_path)};

    let (mut pullport, mut pubport, mut busport) = (0, 0, 0);
    if conf["passphrase"].is_string() {
        let rpcipvalue = conf["rpcip"].clone();
        let rpcip = rpcipvalue.as_str().unwrap_or("127.0.0.1");
        let ipv4 : Ipv4Addr = try_s!(rpcip.parse());
        let profitmargin = conf["profitmargin"].as_f64();
        unsafe {lp::LP_profitratio += profitmargin.unwrap_or (0.)};
        let port = conf["rpcport"].as_u64().unwrap_or (lp::LP_RPCPORT as u64);
        if port < 1000 {return ERR! ("port < 1000")}
        if port > u16::max_value() as u64 {return ERR! ("port > u16")}
        let netid = conf["netid"].as_u64().unwrap_or (0) as u16;
        unsafe {lp::LP_ports (&mut pullport, &mut pubport, &mut busport, netid)};
        let client = conf["client"].as_i64().unwrap_or (0);
        if client < i32::min_value() as i64 {return ERR! ("client < i32")}
        if client > i32::max_value() as i64 {return ERR! ("client > i32")}
        spawn_rpc_thread(ipv4, port as u16);
        try_s! (lp_init (port as u16, pullport, pubport, client == 1, conf, c_conf));
        Ok(())
    } else {ERR! ("!passphrase")}
}

fn global_dbdir() -> &'static Path {
    Path::new (unwrap! (unsafe {CStr::from_ptr (lp::GLOBAL_DBDIR.as_ptr())} .to_str()))
}

/// Invokes `OS_ensure_directory`,  
/// then prints an error and returns `false` if the directory is not writeable.
fn ensure_writable (dir_path: &Path) -> bool {
    let c_dir_path = unwrap! (dir_path.to_str());
    let c_dir_path = unwrap! (CString::new (c_dir_path));
    unsafe {os::OS_ensure_directory (c_dir_path.as_ptr() as *mut c_char)};

    /*
    char fname[512],str[65],str2[65]; bits256 r,check; FILE *fp;
    */
    let r: [u8; 32] = random();
    let mut check: Vec<u8> = Vec::with_capacity (r.len());
    let fname = dir_path.join ("checkval");
    let mut fp = match fs::File::create (&fname) {
        Ok (fp) => fp,
        Err (_) => {
            eprintln! ("FATAL ERROR cant create {:?}", fname);
            return false
        }
    };
    if fp.write_all (&r) .is_err() {
        eprintln! ("FATAL ERROR writing {:?}", fname);
        return false
    }
    drop (fp);
    let mut fp = match fs::File::open (&fname) {
        Ok (fp) => fp,
        Err (_) => {
            eprintln! ("FATAL ERROR cant open {:?}", fname);
            return false
        }
    };
    if fp.read_to_end (&mut check).is_err() || check.len() != r.len() {
        eprintln! ("FATAL ERROR reading {:?}", fname);
        return false
    }
    if check != r {
        eprintln! ("FATAL ERROR error comparing {:?} {:?} vs {:?}", fname, r, check);
        return false
    }
    true
}

#[cfg(test)]
mod test {
    use gstuff::{now_float, slurp};

    use helpers::for_tests::{MarketMakerIt, RaiiKill};

    use hyper::StatusCode;

    use serde_json::{self as json, Value as Json};

    use std::env;
    use std::ffi::CString;
    use std::fs;
    use std::os::raw::c_char;
    use std::path::{Path, PathBuf};
    use std::str::{from_utf8_unchecked};
    use std::thread::{self, sleep};
    use std::time::Duration;

    /// Integration test for the "autoprice" mode.
    /// Starts MM in background and files a buy request with it, in the "autoprice" mode,
    /// then checks the logs to see that the price fetching code works.
    #[test]
    fn test_autoprice() {
        // One of the ways we want to test the MarketMaker in the integration tests is by reading the logs.
        // Just like the end users, we learn of what's MarketMaker doing from the logs,
        // the information in the logs is actually a part of the user-visible functionality,
        // it should be readable, there should be enough information for both the users and the GUI to understand what's going on
        // and to make an informed decision about whether the MarketMaker is performing correctly.

        let passphrase = "SPATsRps3dhEtXwtnpRCKF";
        let mm = unwrap! (MarketMakerIt::start (
            json! ({
                "gui": "nogui",
                "client": 1,
                "passphrase": passphrase,
                "coins": [
                    {"coin": "BEER","asset": "BEER", "rpcport": 8923},
                    {"coin": "PIZZA","asset": "PIZZA", "rpcport": 11116}
                ]
            }),
            "aa503e7d7426ba8ce7f6627e066b04bf06004a41fd281e70690b3dbc6e066f69".into(),
            local_start));
        unwrap! (mm.wait_for_log (9., &|log| log.contains (">>>>>>>>>> DEX stats ")));

        thread::sleep(Duration::from_secs(4));
        // Enable the currencies (fresh list of servers at https://github.com/jl777/coins/blob/master/electrums/BEER).
        let electrum_beer = unwrap! (mm.rpc (json! ({
            "userpass": mm.userpass,
            "method": "electrum",
            "coin": "BEER",
            "ipaddr": "electrum1.cipig.net",
            "port": 10022
        })));
        assert_eq! (electrum_beer.0, StatusCode::OK);

        let electrum_pizza = unwrap! (mm.rpc (json! ({
            "userpass": mm.userpass,
            "method": "electrum",
            "coin": "PIZZA",
            "ipaddr": "electrum1.cipig.net",
            "port": 10024
        })));
        assert_eq! (electrum_pizza.0, StatusCode::OK);

        let address = unwrap! (mm.rpc (json! ({
            "userpass": mm.userpass,
            "method": "calcaddress",
            "passphrase": passphrase
        })));
        assert_eq! (address.0, StatusCode::OK);
        let address: Json = unwrap! (json::from_str (&address.1));
        println! ("test_autoprice] coinaddr: {}.", unwrap! (address["coinaddr"].as_str(), "!coinaddr"));

        // Trigger the autoprice.

        let autoprice = unwrap! (mm.rpc (json! ({
            "userpass": mm.userpass,
            "method": "autoprice",
            "base": "PIZZA",
            "rel": "BEER",
            "margin": 0.5
        })));
        assert_eq! (autoprice.0, StatusCode::OK);
        unwrap! (mm.wait_for_log (33., &|log| log.contains ("AUTOPRICE numautorefs")));

        // Checking the autopricing logs here TDD-helps us with the porting effort.
        //
        // The logging format is in flux until we start exporting the logs to websocket using them from HyperDEX.
        // And the stdout format can be changed even after that.

        sleep (Duration::from_secs (9));

        unwrap! (mm.stop());
    }

    use super::{btc2kmd, events, lp_main, CJSON};

    /// Integration (?) test for the "btc2kmd" command line invocation.
    /// The argument is the WIF example from https://en.bitcoin.it/wiki/Wallet_import_format.
    #[test]
    fn test_btc2kmd() {
        let output = unwrap! (btc2kmd ("5HueCGU8rMjxEXxiPuD5BDku4MkFqeZyd4dZ1jvhTVqvbTLvyTJ"));
        assert_eq! (output, "BTC 5HueCGU8rMjxEXxiPuD5BDku4MkFqeZyd4dZ1jvhTVqvbTLvyTJ \
        -> KMD UpRBUQtkA5WqFnSztd7sCYyyhtd4aq6AggQ9sXFh2fXeSnLHtd3Z: \
        privkey 0c28fca386c7a227600b2fe50b7cae11ec86d3bf1fbe471be89827e19d72aa1d");
    }

    /// This is not a separate test but a helper used by `MarketMakerIt` to run the MarketMaker from the test binary.
    #[test]
    fn test_mm_start() {
        if let Ok (conf) = env::var ("_MM2_TEST_CONF") {
            println! ("test_mm_start] Starting the MarketMaker...");
            let conf: Json = unwrap! (json::from_str (&conf));
            let c_json = unwrap! (CString::new (unwrap! (json::to_string (&conf))));
            let c_conf = unwrap! (CJSON::from_zero_terminated (c_json.as_ptr() as *const c_char));
            unwrap! (lp_main (c_conf, conf))
        }
    }

    #[cfg(windows)]
    fn chdir (dir: &Path) {
        use winapi::um::processenv::SetCurrentDirectoryA;

        let dir = unwrap! (dir.to_str());
        let dir = unwrap! (CString::new (dir));
        // https://docs.microsoft.com/en-us/windows/desktop/api/WinBase/nf-winbase-setcurrentdirectory
        let rc = unsafe {SetCurrentDirectoryA (dir.as_ptr())};
        assert_ne! (rc, 0);
    }

    #[cfg(not(windows))]
    fn chdir (_dir: &Path) {panic! ("chdir not implemented")}

    /// Used by `MarketMakerIt` when the `LOCAL_THREAD_MM` env is `1`, helping debug the tested MM.
    fn local_start (folder: PathBuf, log_path: PathBuf, mut conf: Json) {
        unwrap! (thread::Builder::new().name ("MM".into()) .spawn (move || {
            if conf["log"].is_null() {
                conf["log"] = unwrap! (log_path.to_str()) .into();
            } else {
                let path = Path::new (unwrap! (conf["log"].as_str(), "log is not a string"));
                assert_eq! (log_path, path);
            }

            println! ("local_start] MM in a thread, log {:?}.", log_path);

            chdir (&folder);

            let c_json = unwrap! (CString::new (unwrap! (json::to_string (&conf))));
            let c_conf = unwrap! (CJSON::from_zero_terminated (c_json.as_ptr() as *const c_char));
            unwrap! (lp_main (c_conf, conf))
        }));
    }

    /// Integration test for the "mm2 events" mode.
    /// Starts MM in background and verifies that "mm2 events" produces a non-empty feed of events.
    #[test]
    fn test_events() {
        let executable = unwrap! (env::args().next());
        let executable = unwrap! (Path::new (&executable) .canonicalize());
        let mm_events_output = env::temp_dir().join ("test_events.mm_events.log");
        match env::var ("_MM2_TEST_EVENTS_MODE") {
            Ok (ref mode) if mode == "MM_EVENTS" => {
                println! ("test_events] Starting the `mm2 events`...");
                unwrap! (events (&["_test".into(), "events".into()]));
            },
            _ => {
                let mut mm = unwrap! (MarketMakerIt::start (
                    json! ({"gui": "nogui", "client": 1, "passphrase": "123", "coins": "BTC,KMD"}),
                    "5bfaeae675f043461416861c3558146bf7623526891d890dc96bc5e0e5dbc337".into(),
                    local_start));
                println! ("test_events] `mm2` log: {:?}.", mm.log_path);

                println! ("test_events] `mm2 events` log: {:?}.", mm_events_output);
                let mut mm_events = RaiiKill::from_handle (unwrap! (cmd! (executable, "test_events", "--nocapture")
                    .env ("_MM2_TEST_EVENTS_MODE", "MM_EVENTS")
                    .env ("MM2_UNBUFFERED_OUTPUT", "1")
                    .stderr_to_stdout().stdout (&mm_events_output) .start()));

                #[derive(Debug)] enum MmState {Starting, Started, GetendpointSent, Passed}
                let mut mm_state = MmState::Starting;

                // Monitor the MM output.
                let started = now_float();
                loop {
                    if let Some (ref mut pc) = mm.pc {if !pc.running() {panic! ("MM process terminated prematurely.")}}
                    if !mm_events.running() {panic! ("`mm2 events` terminated prematurely.")}

                    mm_state = match mm_state {
                        MmState::Starting => {  // See if MM started.
                            let mm_log = unwrap! (mm.log_as_utf8());
                            let expected_bind = format! (">>>>>>>>>> DEX stats {}:7783", mm.ip);
                            if mm_log.contains (&expected_bind) {
                                thread::sleep(Duration::from_secs(2));
                                MmState::Started
                            }
                            else {MmState::Starting}
                        },
                        MmState::Started => {  // Kickstart the events stream by invoking the "getendpoint".
                            let (status, body) = unwrap! (mm.rpc (json! (
                                {"userpass": mm.userpass, "method": "getendpoint"})));
                            println! ("test_events] getendpoint response: {:?}, {}", status, body);
                            assert_eq! (status, StatusCode::OK);
                            //let expected_endpoint = format! ("\"endpoint\":\"ws://{}:5555\"", mm.ip);
                            assert! (body.contains ("\"endpoint\":\"ws://127.0.0.1:5555\""), "{}", body);
                            MmState::GetendpointSent
                        },
                        MmState::GetendpointSent => {  // Wait for the `mm2 events` test to finish.
                            let mm_events_log = slurp (&mm_events_output);
                            let mm_events_log = unsafe {from_utf8_unchecked (&mm_events_log)};
                            if mm_events_log.contains ("\"base\":\"KMD\"") && mm_events_log.contains ("\"price64\":\"") {MmState::Passed}
                            else {MmState::GetendpointSent}
                        },
                        MmState::Passed => {  // Gracefully stop the MM.
                            unwrap! (mm.stop());
                            sleep (Duration::from_millis (100));
                            let _ = fs::remove_file (mm_events_output);
                            break
                        }
                    };

                    if now_float() - started > 20. {
                        println! ("--- mm2.log ---\n{}\n", unwrap! (mm.log_as_utf8()));
                        panic! ("Test didn't pass withing the 20 seconds timeframe. mm_state={:?}", mm_state)}
                    sleep (Duration::from_millis (20))
                }
            }
        }
    }
}

fn help() {
    pintln! (
        "Command-line options.\n"
        "The first command-line argument is special and designates the mode.\n"
        "\n"
        "  help                  ..  Display this message.\n"
        "  btc2kmd {WIF or BTC}  ..  Convert a BTC WIF into a KMD WIF.\n"
        "  events                ..  Listen to a feed coming from a separate MM daemon and print it to stdout.\n"
        "  vanity {substring}    ..  Tries to find an address with the given substring.\n"
        "  nxt                   ..  Query the local NXT client (port 7876) regarding the SuperNET account in NXT.\n"
        "  {JSON configuration}  ..  Run the MarketMaker daemon.\n"
        "\n"
        "Some (but not all) of the JSON configuration parameters (* - required):\n"
        "\n"
        "  alice_contract ..  0x prefixed Alice ETH contract address.\n"
        "                     Default is 0x9bc5418ceded51db08467fc4b62f32c5d9ebda55 (Mainnet).\n"
        "                     Set 0xe1d4236c5774d35dc47dcc2e5e0ccfc463a3289c for Ropsten testnet\n"
        "  bob_contract   ..  0x prefixed Bob ETH contract address.\n"
        "                     Default is 0xfef736cfa3b884669a4e0efd6a081250cce228e7 (Mainnet).\n"
        "                     Set 0x2a8e4f9ae69c86e277602c6802085febc4bd5986 for Ropsten testnet\n"
        "  canbind        ..  If > 1000 and < 65536, initializes the `LP_fixed_pairport`.\n"
        "  client         ..  '1' to use the client mode.\n"
        "  ethnode        ..  HTTP url of ethereum node. Parity ONLY. Default is http://195.201.0.6:8555 (Mainnet).\n"
        "                     Set http://195.201.0.6:8545 for Ropsten testnet.\n"
        "  log            ..  File path. Redirect (as of now only a part of) the log there.\n"
        "  myipaddr       ..  IP address to bind to for P2P networking.\n"
        "  rpcip          ..  IP address to bind to for RPC server. Overrides the 127.0.0.1 default\n"
        "  netid          ..  Subnetwork. Affects ports and keys.\n"
        "  passphrase *   ..  Wallet seed.\n"
        "  profitmargin   ..  Adds to `LP_profitratio`.\n"
        "  rpcport        ..  If > 1000 overrides the 7783 default.\n"
        "  userhome       ..  Writable folder with MM files ('DB' by default).\n"
        "  wif            ..  `1` to add WIFs to the information we provide about a coin.\n"
        "\n"
        // Generated from https://github.com/KomodoPlatform/Documentation (PR to dev branch).
        // SHossain: "this would be the URL we would recommend and it will be maintained
        //            Please let @gcharang or me know if anything needs updating there".
        "See also the online documentation at https://docs.komodoplatform.com/barterDEX/barterDEX-API.html."
    )
}

const MM_VERSION: &'static str = env!("MM_VERSION");

fn main() {
    init_crash_reports();
    unsafe {os::OS_init()};
    println!("BarterDEX MarketMaker {} \n", MM_VERSION);

    // Temporarily simulate `argv[]` for the C version of the main method.
    let args: Vec<String> = env::args().map (|mut arg| {arg.push ('\0'); arg}) .collect();
    let mut args: Vec<*const c_char> = args.iter().map (|s| s.as_ptr() as *const c_char) .collect();
    args.push (null());

    let args_os: Vec<OsString> = env::args_os().collect();

    // NB: The first argument is special, being used as the mode switcher.
    // The other arguments might be used to pass the data to the various MM modes,
    // we're not checking them for the mode switches in order not to risk [untrusted] data being mistaken for a mode switch.
    let first_arg = args_os.get (1) .and_then (|arg| arg.to_str());

    if first_arg == Some ("btc2kmd") && args_os.get (2) .is_some() {
        match btc2kmd (unwrap! (args_os[2].to_str(), "Bad argument encoding")) {
            Ok (output) => println! ("{}", output),
            Err (err) => eprintln! ("btc2kmd error] {}", err)
        }
        return
    }

    if let Err (err) = events (&args_os) {eprintln! ("events error] {}", err); return}

    let second_arg = args_os.get (2) .and_then (|arg| arg.to_str());
    if first_arg == Some ("vanity") && second_arg.is_some() {vanity (unwrap! (second_arg)); return}

    if first_arg == Some ("--help") || first_arg == Some ("-h") || first_arg == Some ("help") {help(); return}
    if cfg! (windows) && first_arg == Some ("/?") {help(); return}

    if !fix_directories() {eprintln! ("Some of the required directories are not accessible."); exit (1)}

    if first_arg == Some ("nxt") {
        unsafe {lp::LP_NXT_redeems()};
        sleep (Duration::from_secs (3));
        return
    }

    if let Some (conf) = first_arg {
        if let Err (err) = run_lp_main (conf) {
            eprintln! ("{}", err);
            exit (1);
        }
    }
}

// TODO: `btc2kmd` is *pure*, it doesn't use shared state,
// though some of the underlying functions (`LP_convaddress`) do (the hash of cryptocurrencies is shared).
// Should mark it as shallowly pure.

/// Implements the "btc2kmd" command line utility.
fn btc2kmd (wif_or_btc: &str) -> Result<String, String> {
    extern "C" {
        fn LP_wifstr_valid (symbol: *const u8, wifstr: *const u8) -> i32;
        fn LP_convaddress (symbol: *const u8, address: *const u8, dest: *const u8) -> *const c_char;
        fn bitcoin_wif2priv (symbol: *const u8, wiftaddr: u8, addrtypep: *mut u8, privkeyp: *mut bits256, wifstr: *const c_char) -> i32;
        fn bits256_cmp (a: bits256, b: bits256) -> i32;
    }

    let wif_or_btc_z = format! ("{}\0", wif_or_btc);
    /* (this line helps the IDE diff to match the old and new code)
    if ( strstr(argv[0],"btc2kmd") != 0 && argv[1] != 0 )
    */
    let mut privkey: bits256 = unsafe {zeroed()};
    let mut checkkey: bits256 = unsafe {zeroed()};
    let mut tmptype = 0;
    let mut kmdwif: [c_char; 64] = unsafe {zeroed()};
    if unsafe {LP_wifstr_valid (b"BTC\0".as_ptr(), wif_or_btc_z.as_ptr())} > 0 {
        let rc = unsafe {bitcoin_wif2priv (b"BTC\0".as_ptr(), 0, &mut tmptype, &mut privkey, wif_or_btc_z.as_ptr() as *const i8)};
        if rc < 0 {return ERR! ("!bitcoin_wif2priv")}
        let rc = unsafe {bitcoin_priv2wif (b"KMD\0".as_ptr(), 0, kmdwif.as_mut_ptr(), privkey, 188)};
        if rc < 0 {return ERR! ("!bitcoin_priv2wif")}
        let rc = unsafe {bitcoin_wif2priv (b"KMD\0".as_ptr(), 0, &mut tmptype, &mut checkkey, kmdwif.as_ptr())};
        if rc < 0 {return ERR! ("!bitcoin_wif2priv")}
        let kmdwif = try_s! (unsafe {CStr::from_ptr (kmdwif.as_ptr())} .to_str());
        if unsafe {bits256_cmp (privkey, checkkey)} == 0 {
            Ok (format! ("BTC {} -> KMD {}: privkey {}", wif_or_btc, kmdwif, privkey))
        } else {
            Err (format! ("ERROR BTC {} {} != KMD {} {}", wif_or_btc, privkey, kmdwif, checkkey))
        }
    } else {
        let retstr = unsafe {LP_convaddress(b"BTC\0".as_ptr(), wif_or_btc_z.as_ptr(), b"KMD\0".as_ptr())};
        if retstr == null() {return ERR! ("LP_convaddress")}
        Ok (unwrap! (unsafe {CStr::from_ptr (retstr)} .to_str()) .into())
    }
}

/// Implements the `mm2 events` mode.  
/// If the command-line arguments match the events mode and everything else works then this function will never return.
fn events (args_os: &[OsString]) -> Result<(), String> {
    use nn::*;

    /*
    else if ( argv[1] != 0 && strcmp(argv[1],"events") == 0 )
    */
    if args_os.get (1) .and_then (|arg| arg.to_str()) .unwrap_or ("") == "events" {
        let ipc_endpoint = unsafe {nn_socket (AF_SP as c_int, NN_PAIR as c_int)};
        if ipc_endpoint < 0 {return ERR! ("!nn_socket")}
        let rc = unsafe {nn_connect (ipc_endpoint, "ws://127.0.0.1:5555\0".as_ptr() as *const c_char)};
        if rc < 0 {return ERR! ("!nn_connect")}
        loop {
            let mut buf: [u8; 1000000] = unsafe {zeroed()};
            let len = unsafe {nn_recv (ipc_endpoint, buf.as_mut_ptr() as *mut c_void, buf.len() - 1, 0)};
            if len >= 0 {
                let len = len as usize;
                assert! (len < buf.len());
                let stdout = io::stdout();
                let mut stdout = stdout.lock();
                try_s! (stdout.write_all (&buf[0..len]));
            }
        }
    }
    Ok(())
}

fn vanity (substring: &str) {
<<<<<<< HEAD
=======
    extern "C" {
        fn bitcoin_priv2pub (
            ctx: *mut BitcoinCtx, symbol: *const u8, pubkey33: *mut u8, coinaddr: *mut u8,
            privkey: bits256, taddr: u8, addrtype: u8);
    }
>>>>>>> 32271677
    /*
    else if ( argv[1] != 0 && strcmp(argv[1],"vanity") == 0 && argv[2] != 0 )
    */
    let mut pubkey33: [u8; 33] = unsafe {zeroed()};
    let mut coinaddr: [u8; 64] = unsafe {zeroed()};
    let mut wifstr: [c_char; 128] = unsafe {zeroed()};
    let mut privkey: bits256 = unsafe {zeroed()};
    unsafe {lp::LP_mutex_init()};
    let ctx = unsafe {bitcoin_ctx()};
    unsafe {lp::LP_initcoins (ctx as *mut c_void, -1, unwrap! (CJSON::from_str ("[]")) .0)};
    let timestamp = now_ms() / 1000;
    println! ("start vanitygen ({}).{} t.{}", substring, substring.len(), timestamp);
    for i in 0..1000000000 {
        privkey.bytes = random();
        unsafe {bitcoin_priv2pub (ctx, "KMD\0".as_ptr(), pubkey33.as_mut_ptr(), coinaddr.as_mut_ptr(), privkey, 0, 60)};
        let coinaddr = unsafe {from_utf8_unchecked (from_raw_parts (coinaddr.as_ptr(), 34))};
        if &coinaddr[1 .. substring.len()] == &substring[0 .. substring.len() - 1] {  // Print on near match.
            unsafe {bitcoin_priv2wif ("KMD\0".as_ptr(), 0, wifstr.as_mut_ptr(), privkey, 188)};
            let wifstr = unwrap! (unsafe {CStr::from_ptr (wifstr.as_ptr())} .to_str());
            println! ("i.{} {} -> {} wif.{}", i, privkey, coinaddr, wifstr);
            if coinaddr.as_bytes()[substring.len()] == substring.as_bytes()[substring.len() - 1] {break}  // Stop on full match.
        }
    }
    println! ("done vanitygen.({}) done {} elapsed {}\n", substring, now_ms() / 1000, now_ms() / 1000 - timestamp);
}

fn fix_directories() -> bool {
    unsafe {os::OS_ensure_directory (lp::GLOBAL_DBDIR.as_ptr() as *mut c_char)};
    let dbdir = global_dbdir();
    if !ensure_writable (&dbdir.join ("SWAPS")) {return false}
    if !ensure_writable (&dbdir.join ("GTC")) {return false}
    if !ensure_writable (&dbdir.join ("PRICES")) {return false}
    if !ensure_writable (&dbdir.join ("UNSPENTS")) {return false}
    true
}

/// Parses the `first_argument` as JSON and starts LP_main.
fn run_lp_main (conf: &str) -> Result<(), String> {
    let c_conf = match CJSON::from_str (conf) {
        Ok (json) => json,
        Err (err) => return ERR! ("couldnt parse.({}).{}", conf, err)
    };
    let conf: Json = match json::from_str(conf) {
        Ok (json) => json,
        Err (err) => return ERR! ("couldnt parse.({}).{}", conf, err)
    };

    if conf["docker"] == 1 {
        unsafe {lp::DOCKERFLAG = 1}
    } else if conf["docker"].is_string() {
        let ip_port = unwrap! (CString::new (unwrap! (conf["docker"].as_str())));
        unsafe {lp::DOCKERFLAG = os::calc_ipbits (ip_port.as_ptr() as *mut c_char) as u32}
    }

    try_s! (lp_main (c_conf, conf));
    Ok(())
}

#[no_mangle]
pub extern fn log_stacktrace (desc: *const c_char) {
    let desc = if desc == null() {
        ""
    } else {
        match unsafe {CStr::from_ptr (desc)} .to_str() {
            Ok (s) => s,
            Err (err) => {
                eprintln! ("log_stacktrace] Bad trace description: {}", err);
                ""
            }
        }
    };
    let mut trace = String::with_capacity (4096);
    stack_trace (&mut stack_trace_frame, &mut |l| trace.push_str (l));
    eprintln! ("Stacktrace. {}\n{}", desc, trace);
}<|MERGE_RESOLUTION|>--- conflicted
+++ resolved
@@ -746,14 +746,11 @@
 }
 
 fn vanity (substring: &str) {
-<<<<<<< HEAD
-=======
     extern "C" {
         fn bitcoin_priv2pub (
             ctx: *mut BitcoinCtx, symbol: *const u8, pubkey33: *mut u8, coinaddr: *mut u8,
             privkey: bits256, taddr: u8, addrtype: u8);
     }
->>>>>>> 32271677
     /*
     else if ( argv[1] != 0 && strcmp(argv[1],"vanity") == 0 && argv[2] != 0 )
     */
