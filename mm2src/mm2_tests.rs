#![allow(uncommon_codepoints)]
#![cfg_attr(not(feature = "native"), allow(unused_variables))]

use bigdecimal::BigDecimal;
use common::BigInt;
use common::{block_on, slurp};
#[cfg(not(feature = "native"))]
use common::call_back;
use common::executor::Timer;
use common::for_tests::{enable_electrum, enable_native, from_env_file, get_passphrase, mm_spat, LocalStart, MarketMakerIt};
#[cfg(feature = "native")]
use common::for_tests::mm_dump;
use common::mm_number::Fraction;
use common::privkey::key_pair_from_seed;
#[cfg(not(feature = "native"))]
use common::mm_ctx::MmArc;
use common::mm_metrics::{MetricsJson, MetricType};
use http::StatusCode;
#[cfg(feature = "native")]
use hyper::header::ACCESS_CONTROL_ALLOW_ORIGIN;
use num_rational::BigRational;
use peers;
use serde_json::{self as json, Value as Json};
use std::collections::HashMap;
use std::convert::identity;
use std::env::{self, var};
use std::path::{Path, PathBuf};
use std::thread;
use std::time::Duration;
use super::lp_main;

// TODO: Consider and/or try moving the integration tests into separate Rust files.
// "Tests in your src files should be unit tests, and tests in tests/ should be integration-style tests."
// - https://doc.rust-lang.org/cargo/guide/tests.html

async fn enable_coins_eth_electrum(mm: &MarketMakerIt, eth_urls: Vec<&str>) -> HashMap<&'static str, Json> {
    let mut replies = HashMap::new();
    replies.insert ("RICK", enable_electrum (mm, "RICK", vec!["electrum1.cipig.net:10017","electrum2.cipig.net:10017","electrum3.cipig.net:10017"]) .await);
    replies.insert ("MORTY", enable_electrum (mm, "MORTY", vec!["electrum1.cipig.net:10018","electrum2.cipig.net:10018","electrum3.cipig.net:10018"]) .await);
    replies.insert ("ETH", enable_native (mm, "ETH", eth_urls.clone()) .await);
    replies.insert ("JST", enable_native (mm, "JST", eth_urls) .await);
    replies
}

fn addr_from_enable(enable_response: &Json) -> Json {
    enable_response["address"].clone()
}

/*
portfolio is removed from dependencies temporary
#[test]
#[ignore]
fn test_autoprice_coingecko() {portfolio::portfolio_tests::test_autoprice_coingecko (local_start())}

#[test]
#[ignore]
fn test_autoprice_coinmarketcap() {portfolio::portfolio_tests::test_autoprice_coinmarketcap (local_start())}

#[test]
fn test_fundvalue() {portfolio::portfolio_tests::test_fundvalue (local_start())}
*/

/// Integration test for RPC server.
/// Check that MM doesn't crash in case of invalid RPC requests
#[test]
#[cfg(feature = "native")]
fn test_rpc() {
    let (_, mut mm, _dump_log, _dump_dashboard) = mm_spat (local_start(), &identity);
    unwrap! (block_on (mm.wait_for_log (19., |log| log.contains (">>>>>>>>> DEX stats "))));

    let no_method = unwrap! (block_on (mm.rpc (json! ({
        "userpass": mm.userpass,
        "coin": "RICK",
        "ipaddr": "electrum1.cipig.net",
        "port": 10017
    }))));
    assert! (no_method.0.is_server_error());
    assert_eq!((no_method.2)[ACCESS_CONTROL_ALLOW_ORIGIN], "http://localhost:4000");

    let not_json = unwrap! (mm.rpc_str("It's just a string"));
    assert! (not_json.0.is_server_error());
    assert_eq!((not_json.2)[ACCESS_CONTROL_ALLOW_ORIGIN], "http://localhost:4000");

    let unknown_method = unwrap! (block_on (mm.rpc (json! ({
        "method": "unknown_method",
    }))));

    assert! (unknown_method.0.is_server_error());
    assert_eq!((unknown_method.2)[ACCESS_CONTROL_ALLOW_ORIGIN], "http://localhost:4000");

    let version = unwrap! (block_on (mm.rpc (json! ({
        "userpass": mm.userpass,
        "method": "version",
    }))));
    assert_eq!(version.0, StatusCode::OK);
    assert_eq!((version.2)[ACCESS_CONTROL_ALLOW_ORIGIN], "http://localhost:4000");

    let help = unwrap! (block_on (mm.rpc (json! ({
        "userpass": mm.userpass,
        "method": "help",
    }))));
    assert_eq!(help.0, StatusCode::OK);
    assert_eq!((help.2)[ACCESS_CONTROL_ALLOW_ORIGIN], "http://localhost:4000");

    unwrap! (block_on (mm.stop()));
    // unwrap! (mm.wait_for_log (9., &|log| log.contains ("on_stop] firing shutdown_tx!")));
    // TODO (workaround libtorrent hanging in delete) // unwrap! (mm.wait_for_log (9., &|log| log.contains ("LogState] Bye!")));
}

/// This is not a separate test but a helper used by `MarketMakerIt` to run the MarketMaker from the test binary.
#[test]
fn test_mm_start() {
    if let Ok (conf) = var ("_MM2_TEST_CONF") {
        log! ("test_mm_start] Starting the MarketMaker...");
        let conf: Json = unwrap! (json::from_str (&conf));
        unwrap! (lp_main (conf, &|_ctx|()))
    }
}

#[allow(unused_variables)]
fn chdir (dir: &Path) {
    #[cfg(feature = "native")] {
        #[cfg(not(windows))] {
            use std::ffi::CString;
            let dirˢ = unwrap! (dir.to_str());
            let dirᶜ = unwrap! (CString::new (dirˢ));
            let rc = unsafe {libc::chdir (dirᶜ.as_ptr())};
            assert_eq! (rc, 0, "Can not chdir to {:?}", dir);
        }

        #[cfg(windows)] {
            use std::ffi::CString;
            use winapi::um::processenv::SetCurrentDirectoryA;
            let dir = unwrap! (dir.to_str());
            let dir = unwrap! (CString::new (dir));
            // https://docs.microsoft.com/en-us/windows/desktop/api/WinBase/nf-winbase-setcurrentdirectory
            let rc = unsafe {SetCurrentDirectoryA (dir.as_ptr())};
            assert_ne! (rc, 0);
        }
    }
}

/// Typically used when the `LOCAL_THREAD_MM` env is set, helping debug the tested MM.  
/// NB: Accessing `lp_main` this function have to reside in the mm2 binary crate. We pass a pointer to it to subcrates.
#[cfg(feature = "native")]
fn local_start_impl (folder: PathBuf, log_path: PathBuf, mut conf: Json) {
    unwrap! (thread::Builder::new().name ("MM".into()) .spawn (move || {
        if conf["log"].is_null() {
            conf["log"] = unwrap! (log_path.to_str()) .into();
        } else {
            let path = Path::new (unwrap! (conf["log"].as_str(), "log is not a string"));
            assert_eq! (log_path, path);
        }

        log! ({"local_start] MM in a thread, log {:?}.", log_path});

        chdir (&folder);

        unwrap! (lp_main (conf, &|_ctx|()))
    }));
}

/// Starts the WASM version of MM.
#[cfg(not(feature = "native"))]
fn wasm_start_impl (ctx: MmArc) {
    crate::mm2::rpc::init_header_slots();

    let netid = ctx.conf["netid"].as_u64().unwrap_or (0) as u16;
    let (_, pubport, _) = unwrap! (super::lp_ports (netid));
    common::executor::spawn (async move {
        unwrap! (super::lp_init (pubport, ctx) .await);
    })
}

#[cfg(feature = "native")]
fn local_start() -> LocalStart {local_start_impl}

#[cfg(not(feature = "native"))]
fn local_start() -> LocalStart {wasm_start_impl}

macro_rules! local_start {
    ($who: expr) => {
        if cfg!(feature = "native") {
            match var ("LOCAL_THREAD_MM") {Ok (ref e) if e == $who => Some (local_start()), _ => None}
        } else {
            Some (local_start())
        }
    };
}

/// Invokes the RPC "notify" method, adding a node to the peer-to-peer ring.
#[test]
fn test_notify() {
    let (_passphrase, mut mm, _dump_log, _dump_dashboard) = mm_spat (local_start(), &identity);
    unwrap! (block_on (mm.wait_for_log (19., |log| log.contains (">>>>>>>>> DEX stats "))));

    let notify = unwrap! (block_on (mm.rpc (json! ({
        "method": "notify",
        "rmd160": "9562c4033b6ac1ea2378636a782ce5fdf7ee9a2d",
        "pub": "5eb48483573d44f1b24e33414273384c2f0ae15ecab7f700fb3042f904b09820",
        "pubsecp": "0342407c81e408d9d6cdec35576d7284b712ee4062cb908574b5bc6bb46406f8ad",
        "timestamp": 1541434098,
        "sig":  "1f1e2198d890eeb2fc0004d092ff1266c1be10ca16a0cbe169652c2dc1b3150e5918fd9c7fc5161a8f05f4384eb05fc92e4e9c1abb551795f447b0433954f29990",
        "isLP": "45.32.19.196",
        "session": 1540419658,
    }))));
    assert_eq! (notify.0, StatusCode::OK, "notify reply: {:?}", notify);
    //unwrap! (mm.wait_for_log (9., &|log| log.contains ("lp_notify_recv] hailed by peer: 45.32.19.196")));
}

/// https://github.com/artemii235/SuperNET/issues/241
#[test]
#[cfg(feature = "native")]
fn alice_can_see_the_active_order_after_connection() {
    let coins = json!([
        {"coin":"RICK","asset":"RICK","rpcport":8923,"txversion":4,"overwintered":1,"protocol":"UTXO"},
        {"coin":"MORTY","asset":"MORTY","rpcport":11608,"txversion":4,"overwintered":1,"protocol":"UTXO"},
        {"coin":"ETH","name":"ethereum","protocol":"ETH","rpcport":80},
        {"coin":"JST","name":"jst","protocol":{"ERC20":{"platform":"ETH","contract_address":"0xc0eb7AeD740E1796992A08962c15661bDEB58003"}}}
    ]);

    // start bob and immediately place the order
    let mut mm_bob = unwrap! (MarketMakerIt::start (
        json! ({
            "gui": "nogui",
            "netid": 9998,
            "myipaddr": env::var ("BOB_TRADE_IP") .ok(),
            "rpcip": env::var ("BOB_TRADE_IP") .ok(),
            "canbind": env::var ("BOB_TRADE_PORT") .ok().map (|s| unwrap! (s.parse::<i64>())),
            "passphrase": "bob passphrase",
            "coins": coins,
            "rpc_password": "pass",
            "i_am_seed": true,
        }),
        "pass".into(),
        local_start! ("bob")
    ));
    let (_bob_dump_log, _bob_dump_dashboard) = mm_dump (&mm_bob.log_path);
    log!({"Bob log path: {}", mm_bob.log_path.display()});
    unwrap! (block_on (mm_bob.wait_for_log (22., |log| log.contains (">>>>>>>>> DEX stats "))));
    // Enable coins on Bob side. Print the replies in case we need the "address".
    log! ({"enable_coins (bob): {:?}", block_on (enable_coins_eth_electrum (&mm_bob, vec!["https://ropsten.infura.io/v3/c01c1b4cf66642528547624e1d6d9d6b"]))});
    // issue sell request on Bob side by setting base/rel price
    log!("Issue bob sell request");
    let rc = unwrap! (block_on (mm_bob.rpc (json! ({
        "userpass": mm_bob.userpass,
        "method": "setprice",
        "base": "RICK",
        "rel": "MORTY",
        "price": 0.9,
        "volume": "0.9",
    }))));
    assert! (rc.0.is_success(), "!setprice: {}", rc.1);

    thread::sleep(Duration::from_secs(12));

    // Bob orderbook must show the new order
    log!("Get RICK/MORTY orderbook on Bob side");
    let rc = unwrap! (block_on (mm_bob.rpc (json! ({
        "userpass": mm_bob.userpass,
        "method": "orderbook",
        "base": "RICK",
        "rel": "MORTY",
    }))));
    assert! (rc.0.is_success(), "!orderbook: {}", rc.1);

    let bob_orderbook: Json = unwrap!(json::from_str(&rc.1));
    log!("Bob orderbook " [bob_orderbook]);
    let asks = bob_orderbook["asks"].as_array().unwrap();
    assert!(asks.len() > 0, "Bob RICK/MORTY asks are empty");
    assert_eq!(Json::from("0.9"), asks[0]["maxvolume"]);

    let mut mm_alice = unwrap! (MarketMakerIt::start (
        json! ({
            "gui": "nogui",
            "netid": 9998,
            "myipaddr": env::var ("ALICE_TRADE_IP") .ok(),
            "rpcip": env::var ("ALICE_TRADE_IP") .ok(),
            "passphrase": "alice passphrase",
            "coins": coins,
            "seednodes": [fomat!((mm_bob.ip))],
            "rpc_password": "pass",
        }),
        "pass".into(),
        local_start! ("alice")
    ));

    let (_alice_dump_log, _alice_dump_dashboard) = mm_dump (&mm_alice.log_path);
    log!({"Alice log path: {}", mm_alice.log_path.display()});

    unwrap! (block_on (mm_alice.wait_for_log (22., |log| log.contains (">>>>>>>>> DEX stats "))));

    // Enable coins on Alice side. Print the replies in case we need the "address".
    log! ({"enable_coins (alice): {:?}", block_on (enable_coins_eth_electrum (&mm_alice, vec!["https://ropsten.infura.io/v3/c01c1b4cf66642528547624e1d6d9d6b"]))});

    for _ in 0..2 {
        // Alice should be able to see the order no later than 10 seconds after connecting to bob
        thread::sleep(Duration::from_secs(10));
        log!("Get RICK/MORTY orderbook on Alice side");
        let rc = unwrap! (block_on (mm_alice.rpc (json! ({
            "userpass": mm_alice.userpass,
            "method": "orderbook",
            "base": "RICK",
            "rel": "MORTY",
        }))));
        assert!(rc.0.is_success(), "!orderbook: {}", rc.1);

        let alice_orderbook: Json = unwrap!(json::from_str(&rc.1));
        log!("Alice orderbook " [alice_orderbook]);
        let asks = alice_orderbook["asks"].as_array().unwrap();
        assert_eq!(asks.len(), 1, "Alice RICK/MORTY orderbook must have exactly 1 ask");
        assert_eq!(Json::from("0.9"), asks[0]["maxvolume"]);
        // orderbook must display valid Bob address
        let address = asks[0]["address"].as_str().unwrap();
        assert_eq!("RRnMcSeKiLrNdbp91qNVQwwXx5azD4S4CD", address);
    }

    unwrap! (block_on (mm_bob.stop()));
    unwrap! (block_on (mm_alice.stop()));
}

#[test]
fn log_test_status() {common::log::tests::test_status()}

#[test]
fn log_test_printed_dashboard() {common::log::tests::test_printed_dashboard()}

#[test]
fn peers_dht() {
    block_on (peers::peers_tests::peers_dht())
}

#[test]
#[ignore]
#[cfg(feature = "native")]
fn peers_direct_send() {peers::peers_tests::peers_direct_send()}

#[test]
fn peers_http_fallback_recv() {peers::peers_tests::peers_http_fallback_recv()}

#[test]
fn peers_http_fallback_kv() {peers::peers_tests::peers_http_fallback_kv()}

#[test]
#[cfg(feature = "native")]
fn test_my_balance() {
    let coins = json!([
        {"coin":"RICK","asset":"RICK","rpcport":8923,"txversion":4,"overwintered":1,"protocol":"UTXO"},
    ]);

    let mut mm = unwrap! (MarketMakerIt::start (
        json! ({
            "gui": "nogui",
            "netid": 9998,
            "myipaddr": env::var ("BOB_TRADE_IP") .ok(),
            "rpcip": env::var ("BOB_TRADE_IP") .ok(),
            "passphrase": "bob passphrase",
            "coins": coins,
            "i_am_seed": true,
            "rpc_password": "pass",
        }),
        "pass".into(),
        local_start! ("bob")
    ));
    let (_dump_log, _dump_dashboard) = mm_dump (&mm.log_path);
    log!({"log path: {}", mm.log_path.display()});
    unwrap! (block_on (mm.wait_for_log (22., |log| log.contains (">>>>>>>>> DEX stats "))));
    // Enable RICK.
    let json = block_on(enable_electrum (&mm, "RICK", vec!["electrum1.cipig.net:10017","electrum2.cipig.net:10017","electrum3.cipig.net:10017"]));
    let balance_on_enable = unwrap!(json["balance"].as_str());
    let unspendable_on_enable = unwrap!(json["unspendable_balance"].as_str());
    assert_eq!(balance_on_enable, "7.777");
    assert_eq!(unspendable_on_enable, "0.000");

    let my_balance = unwrap! (block_on (mm.rpc (json! ({
        "userpass": mm.userpass,
        "method": "my_balance",
        "coin": "RICK",
    }))));
    assert_eq! (my_balance.0, StatusCode::OK, "RPC «my_balance» failed with status «{}»", my_balance.0);
    let json: Json = unwrap!(json::from_str(&my_balance.1));
    let my_balance = unwrap!(json["balance"].as_str());
    let my_unspendable_balance = unwrap!(json["unspendable_balance"].as_str());
    assert_eq!(my_balance, "7.777");
    assert_eq!(my_unspendable_balance, "0.000");
    let my_address = unwrap!(json["address"].as_str());
    assert_eq!(my_address, "RRnMcSeKiLrNdbp91qNVQwwXx5azD4S4CD");

    // locked by swaps should be displayed as fraction
    assert_eq!(json["locked_by_swaps"]["numer"], Json::from("0"));
    assert_eq!(json["locked_by_swaps"]["denom"], Json::from("1"));
}

fn check_set_price_fails(mm: &MarketMakerIt, base: &str, rel: &str) {
    let rc = unwrap! (block_on (mm.rpc (json! ({
        "userpass": mm.userpass,
        "method": "setprice",
        "base": base,
        "rel": rel,
        "price": 0.9,
        "volume": 1,
    }))));
    assert! (rc.0.is_server_error(), "!setprice success but should be error: {}", rc.1);
}

fn check_buy_fails(mm: &MarketMakerIt, base: &str, rel: &str, vol: f64) {
    let rc = unwrap! (block_on (mm.rpc (json! ({
        "userpass": mm.userpass,
        "method": "buy",
        "base": base,
        "rel": rel,
        "volume": vol,
        "price": 0.9
    }))));
    assert! (rc.0.is_server_error(), "!buy success but should be error: {}", rc.1);
}

fn check_sell_fails(mm: &MarketMakerIt, base: &str, rel: &str, vol: f64) {
    let rc = unwrap! (block_on (mm.rpc (json! ({
        "userpass": mm.userpass,
        "method": "sell",
        "base": base,
        "rel": rel,
        "volume": vol,
        "price": 0.9
    }))));
    assert! (rc.0.is_server_error(), "!sell success but should be error: {}", rc.1);
}

#[test]
#[cfg(feature = "native")]
fn test_check_balance_on_order_post() {
    let coins = json!([
        {"coin":"RICK","asset":"RICK","rpcport":8923,"txversion":4,"overwintered":1,"protocol":"UTXO"},
        {"coin":"MORTY","asset":"MORTY","rpcport":11608,"txversion":4,"overwintered":1,"protocol":"UTXO"},
        {"coin":"ETH","name":"ethereum","protocol":"ETH","rpcport":80},
        {"coin":"JST","name":"jst","protocol":{"ERC20":{"platform":"ETH","contract_address":"0x2b294F029Fde858b2c62184e8390591755521d8E"}}}
    ]);

    // start bob and immediately place the order
    let mut mm = unwrap! (MarketMakerIt::start (
        json! ({
            "gui": "nogui",
            "netid": 9998,
            "myipaddr": env::var ("BOB_TRADE_IP") .ok(),
            "rpcip": env::var ("BOB_TRADE_IP") .ok(),
            "canbind": env::var ("BOB_TRADE_PORT") .ok().map (|s| unwrap! (s.parse::<i64>())),
            "passphrase": "bob passphrase check balance on order post",
            "coins": coins,
            "i_am_seed": true,
            "rpc_password": "pass",
        }),
        "pass".into(),
        local_start! ("bob")
    ));
    let (_dump_log, _dump_dashboard) = mm_dump (&mm.log_path);
    log!({"Log path: {}", mm.log_path.display()});
    unwrap! (block_on (mm.wait_for_log (22., |log| log.contains (">>>>>>>>> DEX stats "))));
    // Enable coins. Print the replies in case we need the "address".
    log! ({"enable_coins (bob): {:?}", block_on (enable_coins_eth_electrum (&mm, vec!["http://195.201.0.6:8565"]))});
    // issue sell request by setting base/rel price

    // Expect error as MORTY balance is 0
    check_set_price_fails(&mm, "MORTY", "RICK");
    // Address has enough RICK, but doesn't have ETH, so setprice call should fail because maker will not have gas to spend ETH taker payment.
    check_set_price_fails(&mm, "RICK", "ETH");
    // Address has enough RICK, but doesn't have ETH, so setprice call should fail because maker will not have gas to spend ERC20 taker payment.
    check_set_price_fails(&mm, "RICK", "JST");

    // Expect error as MORTY balance is 0
    check_buy_fails(&mm, "RICK", "MORTY", 0.1);
    // RICK balance is sufficient, but amount is too small, it will result to dust error from RPC
    check_buy_fails(&mm, "MORTY", "RICK", 0.000001);
    // Address has enough RICK, but doesn't have ETH, so buy call should fail because taker will not have gas to spend ETH maker payment.
    check_buy_fails(&mm, "ETH", "RICK", 0.1);
    // Address has enough RICK, but doesn't have ETH, so buy call should fail because taker will not have gas to spend ERC20 maker payment.
    check_buy_fails(&mm, "JST", "RICK", 0.1);

    // Expect error as MORTY balance is 0
    check_sell_fails(&mm, "MORTY", "RICK", 0.1);
    // RICK balance is sufficient, but amount is too small, the dex fee will result to dust error from RPC
    check_sell_fails(&mm, "RICK", "MORTY", 0.000001);
    // Address has enough RICK, but doesn't have ETH, so buy call should fail because taker will not have gas to spend ETH maker payment.
    check_sell_fails(&mm, "RICK", "ETH", 0.1);
    // Address has enough RICK, but doesn't have ETH, so buy call should fail because taker will not have gas to spend ERC20 maker payment.
    check_sell_fails(&mm, "RICK", "JST", 0.1);
}

#[test]
#[cfg(feature = "native")]
fn test_rpc_password_from_json() {
    let coins = json!([
        {"coin":"RICK","asset":"RICK","rpcport":8923,"txversion":4,"overwintered":1,"protocol":"UTXO"},
        {"coin":"MORTY","asset":"MORTY","rpcport":8923,"txversion":4,"overwintered":1,"protocol":"UTXO"},
    ]);

    // do not allow empty password
    let mut err_mm1 = unwrap!(MarketMakerIt::start (
        json! ({
            "gui": "nogui",
            "netid": 9998,
            "passphrase": "bob passphrase",
            "coins": coins,
            "rpc_password": "",
            "i_am_seed": true,
        }),
        "password".into(),
        local_start! ("bob")
    ));
    unwrap! (block_on (err_mm1.wait_for_log (5., |log| log.contains ("rpc_password must not be empty"))));

    // do not allow empty password
    let mut err_mm2 = unwrap!(MarketMakerIt::start (
        json! ({
            "gui": "nogui",
            "netid": 9998,
            "passphrase": "bob passphrase",
            "coins": coins,
            "rpc_password": {"key":"value"},
            "i_am_seed": true,
        }),
        "password".into(),
        local_start! ("bob")
    ));
    unwrap! (block_on (err_mm2.wait_for_log (5., |log| log.contains ("rpc_password must be string"))));

    let mut mm = unwrap! (MarketMakerIt::start (
        json! ({
            "gui": "nogui",
            "netid": 9998,
            "passphrase": "bob passphrase",
            "coins": coins,
            "rpc_password": "password",
            "i_am_seed": true,
        }),
        "password".into(),
        local_start! ("bob")
    ));
    let (_dump_log, _dump_dashboard) = mm_dump (&mm.log_path);
    log!({"Log path: {}", mm.log_path.display()});
    unwrap! (block_on (mm.wait_for_log (22., |log| log.contains (">>>>>>>>> DEX stats "))));
    let electrum_invalid = unwrap! (block_on (mm.rpc (json! ({
        "userpass": "password1",
        "method": "electrum",
        "coin": "RICK",
        "servers": [{"url":"electrum1.cipig.net:10017"},{"url":"electrum2.cipig.net:10017"},{"url":"electrum3.cipig.net:10017"}],
        "mm2": 1,
    }))));

    // electrum call must fail if invalid password is provided
    assert! (electrum_invalid.0.is_server_error(),"RPC «electrum» should have failed with server error, but got «{}», response «{}»", electrum_invalid.0, electrum_invalid.1);

    let electrum = unwrap! (block_on (mm.rpc (json! ({
        "userpass": mm.userpass,
        "method": "electrum",
        "coin": "RICK",
        "servers": [{"url":"electrum1.cipig.net:10017"},{"url":"electrum2.cipig.net:10017"},{"url":"electrum3.cipig.net:10017"}],
        "mm2": 1,
    }))));

    // electrum call must be successful with RPC password from config
    assert_eq! (electrum.0, StatusCode::OK, "RPC «electrum» failed with status «{}», response «{}»", electrum.0, electrum.1);

    let electrum = unwrap! (block_on (mm.rpc (json! ({
        "userpass": mm.userpass,
        "method": "electrum",
        "coin": "MORTY",
        "servers": [{"url":"electrum1.cipig.net:10018"},{"url":"electrum2.cipig.net:10018"},{"url":"electrum3.cipig.net:10018"}],
        "mm2": 1,
    }))));

    // electrum call must be successful with RPC password from config
    assert_eq! (electrum.0, StatusCode::OK, "RPC «electrum» failed with status «{}», response «{}»", electrum.0, electrum.1);

    let orderbook = unwrap! (block_on (mm.rpc (json! ({
        "userpass": mm.userpass,
        "method": "orderbook",
        "base": "RICK",
        "rel": "MORTY",
    }))));

    // orderbook call must be successful with RPC password from config
    assert_eq! (orderbook.0, StatusCode::OK, "RPC «orderbook» failed with status «{}», response «{}»", orderbook.0, orderbook.1);
}

#[test]
#[cfg(feature = "native")]
fn test_rpc_password_from_json_no_userpass() {
    let coins = json!([
        {"coin":"RICK","asset":"RICK","rpcport":8923,"txversion":4,"protocol":"UTXO"},
    ]);

    let mut mm = unwrap! (MarketMakerIt::start (
        json! ({
            "gui": "nogui",
            "netid": 9998,
            "passphrase": "bob passphrase",
            "coins": coins,
            "i_am_seed": true,
        }),
        "password".into(),
        local_start! ("bob")
    ));
    let (_dump_log, _dump_dashboard) = mm_dump (&mm.log_path);
    log!({"Log path: {}", mm.log_path.display()});
    unwrap! (block_on (mm.wait_for_log (22., |log| log.contains (">>>>>>>>> DEX stats "))));
    let electrum = unwrap! (block_on (mm.rpc (json! ({
        "method": "electrum",
        "coin": "RICK",
        "urls": ["electrum2.cipig.net:10017"],
    }))));

    // electrum call must return 500 status code
    assert! (electrum.0.is_server_error(), "RPC «electrum» should have failed with server error, but got «{}», response «{}»", electrum.0, electrum.1);
}

/// Helper function requesting my swap status and checking it's events
async fn check_my_swap_status(
    mm: &MarketMakerIt,
    uuid: &str,
    expected_success_events: &Vec<&str>,
    expected_error_events: &Vec<&str>,
    maker_amount: BigDecimal,
    taker_amount: BigDecimal,
) {
    let response = unwrap! (mm.rpc (json! ({
            "userpass": mm.userpass,
            "method": "my_swap_status",
            "params": {
                "uuid": uuid,
            }
        })) .await);
    assert!(response.0.is_success(), "!status of {}: {}", uuid, response.1);
    let status_response: Json = unwrap!(json::from_str(&response.1));
    let success_events: Vec<String> = unwrap!(json::from_value(status_response["result"]["success_events"].clone()));
    assert_eq!(expected_success_events, &success_events);
    let error_events: Vec<String> = unwrap!(json::from_value(status_response["result"]["error_events"].clone()));
    assert_eq!(expected_error_events, &error_events);

    let events_array = unwrap!(status_response["result"]["events"].as_array());
    let actual_maker_amount = unwrap!(json::from_value(events_array[0]["event"]["data"]["maker_amount"].clone()));
    assert_eq!(maker_amount, actual_maker_amount);
    let actual_taker_amount = unwrap!(json::from_value(events_array[0]["event"]["data"]["taker_amount"].clone()));
    assert_eq!(taker_amount, actual_taker_amount);
    let actual_events = events_array.iter().map(|item| unwrap!(item["event"]["type"].as_str()));
    let actual_events: Vec<&str> = actual_events.collect();
    assert_eq!(expected_success_events, &actual_events);
}

async fn check_stats_swap_status(
    mm: &MarketMakerIt,
    uuid: &str,
    maker_expected_events: &Vec<&str>,
    taker_expected_events: &Vec<&str>,
) {
    let response = unwrap! (mm.rpc (json! ({
            "method": "stats_swap_status",
            "params": {
                "uuid": uuid,
            }
        })) .await);
    assert!(response.0.is_success(), "!status of {}: {}", uuid, response.1);
    let status_response: Json = unwrap!(json::from_str(&response.1));
    let maker_events_array = unwrap!(status_response["result"]["maker"]["events"].as_array());
    let taker_events_array = unwrap!(status_response["result"]["taker"]["events"].as_array());
    let maker_actual_events = maker_events_array.iter().map(|item| unwrap!(item["event"]["type"].as_str()));
    let maker_actual_events: Vec<&str> = maker_actual_events.collect();
    let taker_actual_events = taker_events_array.iter().map(|item| unwrap!(item["event"]["type"].as_str()));
    let taker_actual_events: Vec<&str> = taker_actual_events.collect();
    assert_eq!(maker_expected_events, &maker_actual_events);
    assert_eq!(taker_expected_events, &taker_actual_events);
}

async fn check_recent_swaps(
    mm: &MarketMakerIt,
    expected_len: usize,
) {
    let response = unwrap! (mm.rpc (json! ({
            "method": "my_recent_swaps",
            "userpass": mm.userpass,
        })) .await);
    assert!(response.0.is_success(), "!status of my_recent_swaps {}", response.1);
    let swaps_response: Json = unwrap!(json::from_str(&response.1));
    let swaps: &Vec<Json> = unwrap!(swaps_response["result"]["swaps"].as_array());
    assert_eq!(expected_len, swaps.len());
}

/// Trading test using coins with remote RPC (Electrum, ETH nodes), it needs only ENV variables to be set, coins daemons are not required.
/// Trades few pairs concurrently to speed up the process and also act like "load" test
async fn trade_base_rel_electrum (pairs: Vec<(&'static str, &'static str)>) {
    let bob_passphrase = unwrap! (get_passphrase (&".env.seed", "BOB_PASSPHRASE"));
    let alice_passphrase = unwrap! (get_passphrase (&".env.client", "ALICE_PASSPHRASE"));

    let coins = json! ([
        {"coin":"RICK","asset":"RICK","required_confirmations":0,"txversion":4,"overwintered":1,"protocol":"UTXO"},
        {"coin":"MORTY","asset":"MORTY","required_confirmations":0,"txversion":4,"overwintered":1,"protocol":"UTXO"},
        {"coin":"ETH","name":"ethereum","protocol":"ETH"},
        {"coin":"JST","name":"jst","protocol":{"ERC20":{"platform":"ETH","contract_address":"0x2b294F029Fde858b2c62184e8390591755521d8E"}}}
    ]);

    let mut mm_bob = unwrap! (MarketMakerIt::start (
        json! ({
            "gui": "nogui",
            "netid": 8999,
            "dht": "on",  // Enable DHT without delay.
            "myipaddr": env::var ("BOB_TRADE_IP") .ok(),
            "rpcip": env::var ("BOB_TRADE_IP") .ok(),
            "canbind": env::var ("BOB_TRADE_PORT") .ok().map (|s| unwrap! (s.parse::<i64>())),
            "passphrase": bob_passphrase,
            "coins": coins,
            "rpc_password": "password",
            "i_am_seed": true,
        }),
        "password".into(),
        local_start! ("bob")
    ));

    let (_bob_dump_log, _bob_dump_dashboard) = mm_bob.mm_dump();
    #[cfg(feature = "native")] {log! ({"Bob log path: {}", mm_bob.log_path.display()})}

    // Both Alice and Bob might try to bind on the "0.0.0.0:47773" DHT port in this test
    // (because the local "127.0.0.*:47773" addresses aren't that useful for DHT).
    // We want to give Bob a headstart in acquiring the port,
    // because Alice will then be able to directly reach it (thanks to "seednode").
    // Direct communication is not required in this test, but it's nice to have.
    wait_log_re! (mm_bob, 9., "preferred port");

    let mut mm_alice = unwrap! (MarketMakerIt::start (
        json! ({
            "gui": "nogui",
            "netid": 8999,
            "dht": "on",  // Enable DHT without delay.
            "myipaddr": env::var ("ALICE_TRADE_IP") .ok(),
            "rpcip": env::var ("ALICE_TRADE_IP") .ok(),
            "passphrase": alice_passphrase,
            "coins": coins,
            "seednodes": [fomat!((mm_bob.ip))],
            "rpc_password": "password",
        }),
        "password".into(),
        local_start! ("alice")
    ));

    let (_alice_dump_log, _alice_dump_dashboard) = mm_alice.mm_dump();
    #[cfg(feature = "native")] {log! ({"Alice log path: {}", mm_alice.log_path.display()})}

    // Wait for keypair initialization, `lp_passphrase_init`.
    unwrap! (mm_bob.wait_for_log (11., |l| l.contains ("version: ")) .await);
    unwrap! (mm_alice.wait_for_log (11., |l| l.contains ("version: ")) .await);

    // wait until both nodes RPC API is active
    wait_log_re! (mm_bob, 22., ">>>>>>>>> DEX stats ");
    wait_log_re! (mm_alice, 22., ">>>>>>>>> DEX stats ");

    // Enable coins on Bob side. Print the replies in case we need the address.
    let rc = enable_coins_eth_electrum (&mm_bob, vec!["http://195.201.0.6:8565"]) .await;
    log! ({"enable_coins (bob): {:?}", rc});
    // Enable coins on Alice side. Print the replies in case we need the address.
    let rc = enable_coins_eth_electrum (&mm_alice, vec!["http://195.201.0.6:8565"]) .await;
    log! ({"enable_coins (alice): {:?}", rc});

    // unwrap! (mm_alice.wait_for_log (999., &|log| log.contains ("set pubkey for ")));

    let mut uuids = vec![];

    // issue sell request on Bob side by setting base/rel price
    for (base, rel) in pairs.iter() {
        log!("Issue bob " (base) "/" (rel) " sell request");
        let rc = unwrap! (mm_bob.rpc (json! ({
            "userpass": mm_bob.userpass,
            "method": "sell",
            "base": base,
            "rel": rel,
            "price": 1,
            "volume": 0.1
        })) .await);
        assert!(rc.0.is_success(), "!setprice: {}", rc.1);
    }

    // Allow the order to be converted to maker after not being matched in 30 seconds.
    log! ("Waiting 32 seconds…");
    Timer::sleep (32.) .await;

    for (base, rel) in pairs.iter() {
        log!("Issue alice " (base) "/" (rel) " buy request");
        let rc = unwrap! (mm_alice.rpc (json! ({
            "userpass": mm_alice.userpass,
            "method": "buy",
            "base": base,
            "rel": rel,
            "volume": 0.1,
            "price": 2
        })) .await);
        assert!(rc.0.is_success(), "!buy: {}", rc.1);
        let buy_json: Json = unwrap!(serde_json::from_str(&rc.1));
        uuids.push(unwrap!(buy_json["result"]["uuid"].as_str()).to_owned());
    }

    for (base, rel) in pairs.iter() {
        // ensure the swaps are started
        unwrap! (mm_alice.wait_for_log (5., |log| log.contains (&format!("Entering the taker_swap_loop {}/{}", base, rel))) .await);
        unwrap! (mm_bob.wait_for_log (5., |log| log.contains (&format!("Entering the maker_swap_loop {}/{}", base, rel))) .await);
    }

    let maker_success_events = vec!["Started", "Negotiated", "TakerFeeValidated", "MakerPaymentSent",
                                    "TakerPaymentReceived", "TakerPaymentWaitConfirmStarted",
                                    "TakerPaymentValidatedAndConfirmed", "TakerPaymentSpent", "Finished"];

    let maker_error_events = vec!["StartFailed", "NegotiateFailed", "TakerFeeValidateFailed",
                                  "MakerPaymentTransactionFailed", "MakerPaymentDataSendFailed", "MakerPaymentWaitConfirmFailed",
                                  "TakerPaymentValidateFailed", "TakerPaymentWaitConfirmFailed", "TakerPaymentSpendFailed",
                                  "MakerPaymentWaitRefundStarted", "MakerPaymentRefunded", "MakerPaymentRefundFailed"];

    let taker_success_events = vec!["Started", "Negotiated", "TakerFeeSent", "MakerPaymentReceived",
                                    "MakerPaymentWaitConfirmStarted", "MakerPaymentValidatedAndConfirmed",
                                    "TakerPaymentSent", "TakerPaymentSpent", "MakerPaymentSpent", "Finished"];

    let taker_error_events = vec!["StartFailed", "NegotiateFailed", "TakerFeeSendFailed",
                                  "MakerPaymentValidateFailed", "MakerPaymentWaitConfirmFailed",
                                  "TakerPaymentTransactionFailed", "TakerPaymentWaitConfirmFailed",
                                  "TakerPaymentDataSendFailed", "TakerPaymentWaitForSpendFailed",
                                  "MakerPaymentSpendFailed", "TakerPaymentWaitRefundStarted", "TakerPaymentRefunded",
                                  "TakerPaymentRefundFailed"];

    for uuid in uuids.iter() {
        unwrap! (mm_bob.wait_for_log (600., |log| log.contains (&format!("[swap uuid={}] Finished", uuid))) .await);
        unwrap! (mm_alice.wait_for_log (600., |log| log.contains (&format!("[swap uuid={}] Finished", uuid))) .await);

        #[cfg(not(feature = "native"))] {
            log! ("Waiting a few second for the fresh swap status to be saved..");
            Timer::sleep (7.77) .await;
        }

        log! ("Checking alice/taker status..");
        check_my_swap_status(
            &mm_alice,
            &uuid,
            &taker_success_events,
            &taker_error_events,
            "0.1".parse().unwrap(),
            "0.1".parse().unwrap(),
        ).await;

        log! ("Checking bob/maker status..");
        check_my_swap_status(
            &mm_bob,
            &uuid,
            &maker_success_events,
            &maker_error_events,
            "0.1".parse().unwrap(),
            "0.1".parse().unwrap(),
        ).await;
    }

    log! ("Waiting 3 seconds for nodes to broadcast their swaps data..");
    Timer::sleep (3.) .await;

    for uuid in uuids.iter() {
        log! ("Checking alice status..");
        check_stats_swap_status(
            &mm_alice,
            &uuid,
            &maker_success_events,
            &taker_success_events,
        ).await;

        log! ("Checking bob status..");
        check_stats_swap_status(
            &mm_bob,
            &uuid,
            &maker_success_events,
            &taker_success_events,
        ).await;
    }

    log! ("Checking alice recent swaps..");
    check_recent_swaps(&mm_alice, uuids.len()).await;
    log! ("Checking bob recent swaps..");
    check_recent_swaps(&mm_bob, uuids.len()).await;
    for (base, rel) in pairs.iter() {
        log!("Get " (base) "/" (rel) " orderbook");
        let rc = unwrap! (mm_bob.rpc (json! ({
            "userpass": mm_bob.userpass,
            "method": "orderbook",
            "base": base,
            "rel": rel,
        })) .await);
        assert!(rc.0.is_success(), "!orderbook: {}", rc.1);

        let bob_orderbook: Json = unwrap!(json::from_str(&rc.1));
        log!((base) "/" (rel) " orderbook " [bob_orderbook]);

        let bids = bob_orderbook["bids"].as_array().unwrap();
        let asks = bob_orderbook["asks"].as_array().unwrap();
        assert_eq!(0, bids.len(), "{} {} bids must be empty", base, rel);
        assert_eq!(0, asks.len(), "{} {} asks must be empty", base, rel);
    }
    unwrap! (mm_bob.stop().await);
    unwrap! (mm_alice.stop().await);
}

#[cfg(feature = "native")]
#[test]
fn trade_test_electrum_and_eth_coins() {
    block_on(trade_base_rel_electrum(vec![("ETH", "JST")]));
}

#[cfg(not(feature = "native"))]
#[no_mangle]
pub extern fn trade_test_electrum_and_eth_coins (cb_id: i32) {
    use std::ptr::null;

    common::executor::spawn (async move {
        let pairs = vec![("ETH", "JST")];
        trade_base_rel_electrum (pairs) .await;
        unsafe {call_back (cb_id, null(), 0)}
    })
}

#[cfg(feature = "native")]
fn withdraw_and_send(mm: &MarketMakerIt, coin: &str, to: &str, enable_res: &HashMap<&'static str, Json>, expected_bal_change: &str) {
    let addr = addr_from_enable(unwrap!(enable_res.get(coin)));

    let withdraw = unwrap! (block_on (mm.rpc (json! ({
        "userpass": mm.userpass,
        "method": "withdraw",
        "coin": coin,
        "to": to,
        "amount": 0.001
    }))));

    assert! (withdraw.0.is_success(), "!{} withdraw: {}", coin, withdraw.1);
    let withdraw_json: Json = unwrap!(json::from_str(&withdraw.1));
    assert_eq!(Some(&vec![Json::from(to)]), withdraw_json["to"].as_array());
    assert_eq!(Json::from(expected_bal_change), withdraw_json["my_balance_change"]);
    assert_eq!(Some(&vec![addr]), withdraw_json["from"].as_array());

    let send = unwrap! (block_on (mm.rpc (json! ({
        "userpass": mm.userpass,
        "method": "send_raw_transaction",
        "coin": coin,
        "tx_hex": withdraw_json["tx_hex"]
    }))));
    assert! (send.0.is_success(), "!{} send: {}", coin, send.1);
    let send_json: Json = unwrap!(json::from_str(&send.1));
    assert_eq! (withdraw_json["tx_hash"], send_json["tx_hash"]);
}

#[test]
#[cfg(feature = "native")]
fn test_withdraw_and_send() {
    let (alice_file_passphrase, _alice_file_userpass) = from_env_file (unwrap! (slurp (&".env.client")));

    let alice_passphrase = unwrap! (var ("ALICE_PASSPHRASE") .ok().or (alice_file_passphrase), "No ALICE_PASSPHRASE or .env.client/PASSPHRASE");

    let coins = json! ([
        {"coin":"RICK","asset":"RICK","rpcport":8923,"txversion":4,"overwintered":1,"txfee":1000,"protocol":"UTXO"},
        {"coin":"MORTY","asset":"MORTY","rpcport":8923,"txversion":4,"overwintered":1,"txfee":1000,"protocol":"UTXO"},
        {"coin":"MORTY_SEGWIT","asset":"MORTY_SEGWIT","txversion":4,"overwintered":1,"segwit":true,"txfee":1000,"protocol":"UTXO"},
        {"coin":"ETH","name":"ethereum","protocol":"ETH"},
        {"coin":"JST","name":"jst","protocol":{"ERC20":{"platform":"ETH","contract_address":"0x2b294F029Fde858b2c62184e8390591755521d8E"}}}
    ]);

    let mut mm_alice = unwrap! (MarketMakerIt::start (
        json! ({
            "gui": "nogui",
            "netid": 8100,
            "myipaddr": env::var ("ALICE_TRADE_IP") .ok(),
            "rpcip": env::var ("ALICE_TRADE_IP") .ok(),
            "passphrase": alice_passphrase,
            "coins": coins,
            "rpc_password": "password",
            "i_am_seed": true,
        }),
        "password".into(),
        match var ("LOCAL_THREAD_MM") {Ok (ref e) if e == "alice" => Some (local_start()), _ => None}
    ));

    let (_alice_dump_log, _alice_dump_dashboard) = mm_dump (&mm_alice.log_path);
    log! ({"Alice log path: {}", mm_alice.log_path.display()});

    // wait until RPC API is active
    unwrap! (block_on (mm_alice.wait_for_log (22., |log| log.contains (">>>>>>>>> DEX stats "))));

    // Enable coins. Print the replies in case we need the address.
    let mut enable_res = block_on (enable_coins_eth_electrum (&mm_alice, vec!["http://195.201.0.6:8565"]));
    enable_res.insert ("MORTY_SEGWIT", block_on(enable_electrum (&mm_alice, "MORTY_SEGWIT", vec!["electrum1.cipig.net:10018","electrum2.cipig.net:10018","electrum3.cipig.net:10018"])));

    log! ("enable_coins (alice): " [enable_res]);
    withdraw_and_send(&mm_alice, "MORTY", "RJTYiYeJ8eVvJ53n2YbrVmxWNNMVZjDGLh", &enable_res, "-0.00101");
    // dev chain gas price is 0 so ETH expected balance change doesn't include the fee
    withdraw_and_send(&mm_alice, "ETH", "0x657980d55733B41c0C64c06003864e1aAD917Ca7", &enable_res, "-0.001");
    withdraw_and_send(&mm_alice, "JST", "0x657980d55733B41c0C64c06003864e1aAD917Ca7", &enable_res, "-0.001");

    // must not allow to withdraw to non-P2PKH addresses
    let withdraw = unwrap! (block_on (mm_alice.rpc (json! ({
        "userpass": mm_alice.userpass,
        "method": "withdraw",
        "coin": "MORTY",
        "to": "bUN5nesdt1xsAjCtAaYUnNbQhGqUWwQT1Q",
        "amount": "0.001"
    }))));

    assert! (withdraw.0.is_server_error(), "MORTY withdraw: {}", withdraw.1);
    let withdraw_json: Json = unwrap!(json::from_str(&withdraw.1));
    assert!(unwrap!(withdraw_json["error"].as_str()).contains("Address bUN5nesdt1xsAjCtAaYUnNbQhGqUWwQT1Q has invalid format"));

    // but must allow to withdraw to P2SH addresses if Segwit flag is true
    let withdraw = unwrap! (block_on (mm_alice.rpc (json! ({
        "userpass": mm_alice.userpass,
        "method": "withdraw",
        "coin": "MORTY_SEGWIT",
        "to": "bUN5nesdt1xsAjCtAaYUnNbQhGqUWwQT1Q",
        "amount": "0.001"
    }))));

    assert! (withdraw.0.is_success(), "MORTY_SEGWIT withdraw: {}", withdraw.1);

    // must not allow to withdraw to invalid checksum address
    let withdraw = unwrap! (block_on (mm_alice.rpc (json! ({
        "userpass": mm_alice.userpass,
        "method": "withdraw",
        "coin": "ETH",
        "to": "0x657980d55733b41c0c64c06003864e1aad917ca7",
        "amount": "0.001"
    }))));

    assert! (withdraw.0.is_server_error(), "ETH withdraw: {}", withdraw.1);
    let withdraw_json: Json = unwrap!(json::from_str(&withdraw.1));
    assert!(unwrap!(withdraw_json["error"].as_str()).contains("Invalid address checksum"));
    unwrap!(block_on(mm_alice.stop()));
}

/// Ensure that swap status return the 404 status code if swap is not found
#[test]
#[cfg(feature = "native")]
fn test_swap_status() {
    let coins = json! ([{"coin":"RICK","asset":"RICK"},]);

    let mut mm = unwrap! (MarketMakerIt::start (
        json! ({
            "gui": "nogui",
            "netid": 8100,
            "myipaddr": env::var ("ALICE_TRADE_IP") .ok(),
            "rpcip": env::var ("ALICE_TRADE_IP") .ok(),
            "passphrase": "some passphrase",
            "coins": coins,
            "rpc_password": "password",
            "i_am_seed": true,
        }),
        "password".into(),
        match var ("LOCAL_THREAD_MM") {Ok (ref e) if e == "alice" => Some (local_start()), _ => None}
    ));

    unwrap! (block_on (mm.wait_for_log (22., |log| log.contains (">>>>>>>>> DEX stats "))));

    let my_swap = unwrap! (block_on (mm.rpc (json! ({
        "userpass": mm.userpass,
        "method": "my_swap_status",
        "params": {
            "uuid":"random",
        }
    }))));

    assert_eq! (my_swap.0, StatusCode::NOT_FOUND, "!not found status code: {}", my_swap.1);

    let stats_swap = unwrap! (block_on (mm.rpc (json! ({
        "userpass": mm.userpass,
        "method": "stats_swap_status",
        "params": {
            "uuid":"random",
        }
    }))));

    assert_eq! (stats_swap.0, StatusCode::NOT_FOUND, "!not found status code: {}", stats_swap.1);
}

/// Ensure that setprice/buy/sell calls deny base == rel
/// https://github.com/artemii235/SuperNET/issues/363
#[test]
#[cfg(feature = "native")]
fn test_order_errors_when_base_equal_rel() {
    let coins = json!([
        {"coin":"RICK","asset":"RICK","rpcport":8923,"txversion":4,"overwintered":1,"protocol":"UTXO"},
    ]);

    let mut mm = unwrap! (MarketMakerIt::start (
        json! ({
            "gui": "nogui",
            "netid": 9998,
            "myipaddr": env::var ("BOB_TRADE_IP") .ok(),
            "rpcip": env::var ("BOB_TRADE_IP") .ok(),
            "canbind": env::var ("BOB_TRADE_PORT") .ok().map (|s| unwrap! (s.parse::<i64>())),
            "passphrase": "bob passphrase",
            "coins": coins,
            "rpc_password": "pass",
            "i_am_seed": true,
        }),
        "pass".into(),
        match var ("LOCAL_THREAD_MM") {Ok (ref e) if e == "bob" => Some (local_start()), _ => None}
    ));
    let (_dump_log, _dump_dashboard) = mm_dump (&mm.log_path);
    log!({"Log path: {}", mm.log_path.display()});
    unwrap! (block_on (mm.wait_for_log (22., |log| log.contains (">>>>>>>>> DEX stats "))));
    block_on(enable_electrum(&mm, "RICK", vec!["electrum3.cipig.net:10017","electrum2.cipig.net:10017","electrum1.cipig.net:10017"]));

    let rc = unwrap! (block_on (mm.rpc (json! ({
        "userpass": mm.userpass,
        "method": "setprice",
        "base": "RICK",
        "rel": "RICK",
        "price": 0.9
    }))));
    assert! (rc.0.is_server_error(), "setprice should have failed, but got {:?}", rc);

    let rc = unwrap! (block_on (mm.rpc (json! ({
        "userpass": mm.userpass,
        "method": "buy",
        "base": "RICK",
        "rel": "RICK",
        "price": 0.9,
        "relvolume": 0.1,
    }))));
    assert! (rc.0.is_server_error(), "buy should have failed, but got {:?}", rc);

    let rc = unwrap! (block_on (mm.rpc (json! ({
        "userpass": mm.userpass,
        "method": "sell",
        "base": "RICK",
        "rel": "RICK",
        "price": 0.9,
        "basevolume": 0.1,
    }))));
    assert! (rc.0.is_server_error(), "sell should have failed, but got {:?}", rc);
}

fn startup_passphrase(passphrase: &str, expected_address: &str) {
    let coins = json!([
        {"coin":"KMD","rpcport":8923,"txversion":4,"protocol":"UTXO"},
    ]);

    let mut mm = unwrap! (MarketMakerIt::start (
        json! ({
            "gui": "nogui",
            "netid": 9998,
            "myipaddr": env::var ("BOB_TRADE_IP") .ok(),
            "rpcip": env::var ("BOB_TRADE_IP") .ok(),
            "canbind": env::var ("BOB_TRADE_PORT") .ok().map (|s| unwrap! (s.parse::<i64>())),
            "passphrase": passphrase,
            "coins": coins,
            "rpc_password": "pass",
            "i_am_seed": true,
        }),
        "pass".into(),
        match var ("LOCAL_THREAD_MM") {Ok (ref e) if e == "bob" => Some (local_start()), _ => None}
    ));
    let (_dump_log, _dump_dashboard) = mm.mm_dump();
    #[cfg(feature = "native")] {log!({"Log path: {}", mm.log_path.display()})}
    unwrap! (block_on (mm.wait_for_log (22., |log| log.contains (">>>>>>>>> DEX stats "))));
    let enable = block_on (enable_electrum (&mm, "KMD", vec!["electrum1.cipig.net:10001"]));
    let addr = addr_from_enable(&enable);
    assert_eq!(Json::from(expected_address), addr);
    unwrap!(block_on(mm.stop()));
}

/// MM2 should detect if passphrase is WIF or 0x-prefixed hex encoded privkey and parse it properly.
/// https://github.com/artemii235/SuperNET/issues/396
#[test]
#[cfg(feature = "native")]
fn test_startup_passphrase() {
    // seed phrase
    startup_passphrase("bob passphrase", "RRnMcSeKiLrNdbp91qNVQwwXx5azD4S4CD");

    // WIF
    assert!(key_pair_from_seed("UvCjJf4dKSs2vFGVtCnUTAhR5FTZGdg43DDRa9s7s5DV1sSDX14g").is_ok());
    startup_passphrase("UvCjJf4dKSs2vFGVtCnUTAhR5FTZGdg43DDRa9s7s5DV1sSDX14g", "RRnMcSeKiLrNdbp91qNVQwwXx5azD4S4CD");
    // WIF, Invalid network version
    assert!(key_pair_from_seed("92Qba5hnyWSn5Ffcka56yMQauaWY6ZLd91Vzxbi4a9CCetaHtYj").is_err());
    // WIF, not compressed
    assert!(key_pair_from_seed("5HpHagT65TZzG1PH3CSu63k8DbpvD8s5ip4nEB3kEsreAnchuDf").is_err());

    // 0x prefixed hex
    assert!(key_pair_from_seed("0xb8c774f071de08c7fd8f62b97f1a5726f6ce9f1bcf141b70b86689254ed6714e").is_ok());
    startup_passphrase("0xb8c774f071de08c7fd8f62b97f1a5726f6ce9f1bcf141b70b86689254ed6714e", "RRnMcSeKiLrNdbp91qNVQwwXx5azD4S4CD");
    // Out of range, https://en.bitcoin.it/wiki/Private_key#Range_of_valid_ECDSA_private_keys
    assert!(key_pair_from_seed("0xFFFFFFFFFFFFFFFFFFFFFFFFFFFFFFFEBAAEDCE6AF48A03BBFD25E8CD0364141").is_err());
}

/// MM2 should allow to issue several buy/sell calls in a row without delays.
/// https://github.com/artemii235/SuperNET/issues/245
#[test]
#[cfg(feature = "native")]
fn test_multiple_buy_sell_no_delay() {
    let coins = json!([
        {"coin":"RICK","asset":"RICK","rpcport":8923,"txversion":4,"overwintered":1,"protocol":"UTXO"},
        {"coin":"MORTY","asset":"MORTY","rpcport":11608,"txversion":4,"overwintered":1,"protocol":"UTXO"},
        {"coin":"ETH","name":"ethereum","protocol":"ETH"},
        {"coin":"JST","name":"jst","protocol":{"ERC20":{"platform":"ETH","contract_address":"0x2b294F029Fde858b2c62184e8390591755521d8E"}}}
    ]);

    let (bob_file_passphrase, _bob_file_userpass) = from_env_file (unwrap! (slurp (&".env.seed")));
    let bob_passphrase = unwrap! (var ("BOB_PASSPHRASE") .ok().or (bob_file_passphrase), "No BOB_PASSPHRASE or .env.seed/PASSPHRASE");

    let mut mm = unwrap! (MarketMakerIt::start (
        json! ({
            "gui": "nogui",
            "netid": 9998,
            "myipaddr": env::var ("BOB_TRADE_IP") .ok(),
            "rpcip": env::var ("BOB_TRADE_IP") .ok(),
            "canbind": env::var ("BOB_TRADE_PORT") .ok().map (|s| unwrap! (s.parse::<i64>())),
            "passphrase": bob_passphrase,
            "coins": coins,
            "rpc_password": "pass",
            "i_am_seed": true,
        }),
        "pass".into(),
        match var ("LOCAL_THREAD_MM") {Ok (ref e) if e == "bob" => Some (local_start()), _ => None}
    ));
    let (_dump_log, _dump_dashboard) = mm_dump (&mm.log_path);
    log!({"Log path: {}", mm.log_path.display()});
    unwrap! (block_on (mm.wait_for_log (22., |log| log.contains (">>>>>>>>> DEX stats "))));
    log!([block_on(enable_coins_eth_electrum(&mm, vec!["http://195.201.0.6:8565"]))]);

    let rc = unwrap! (block_on (mm.rpc (json! ({
        "userpass": mm.userpass,
        "method": "buy",
        "base": "RICK",
        "rel": "MORTY",
        "price": 1,
        "volume": 0.1,
    }))));
    assert! (rc.0.is_success(), "buy should have succeed, but got {:?}", rc);

    let rc = unwrap! (block_on (mm.rpc (json! ({
        "userpass": mm.userpass,
        "method": "buy",
        "base": "RICK",
        "rel": "ETH",
        "price": 1,
        "volume": 0.1,
    }))));
    assert! (rc.0.is_success(), "buy should have succeed, but got {:?}", rc);
    thread::sleep(Duration::from_secs(40));

    log!("Get RICK/MORTY orderbook");
    let rc = unwrap! (block_on (mm.rpc (json! ({
        "userpass": mm.userpass,
        "method": "orderbook",
        "base": "RICK",
        "rel": "MORTY",
    }))));
    assert! (rc.0.is_success(), "!orderbook: {}", rc.1);

    let bob_orderbook: Json = unwrap!(json::from_str(&rc.1));
    log!("RICK/MORTY orderbook " [bob_orderbook]);
    let bids = bob_orderbook["bids"].as_array().unwrap();
    let asks = bob_orderbook["asks"].as_array().unwrap();
    assert!(bids.len() > 0, "RICK/MORTY bids are empty");
    assert_eq!(0, asks.len(), "RICK/MORTY asks are not empty");
    assert_eq!(Json::from("0.1"), bids[0]["maxvolume"]);

    log!("Get RICK/ETH orderbook");
    let rc = unwrap! (block_on (mm.rpc (json! ({
        "userpass": mm.userpass,
        "method": "orderbook",
        "base": "RICK",
        "rel": "ETH",
    }))));
    assert! (rc.0.is_success(), "!orderbook: {}", rc.1);

    let bob_orderbook: Json = unwrap!(json::from_str(&rc.1));
    log!("RICK/ETH orderbook " [bob_orderbook]);
    let bids = bob_orderbook["bids"].as_array().unwrap();
    assert!(bids.len() > 0, "RICK/ETH bids are empty");
    assert_eq!(asks.len(), 0, "RICK/ETH asks are not empty");
    assert_eq!(Json::from("0.1"), bids[0]["maxvolume"]);
}

/// https://github.com/artemii235/SuperNET/issues/398
#[test]
#[cfg(feature = "native")]
fn test_cancel_order() {
    let coins = json!([
        {"coin":"RICK","asset":"RICK","rpcport":8923,"txversion":4,"overwintered":1,"protocol":"UTXO"},
        {"coin":"MORTY","asset":"MORTY","rpcport":11608,"txversion":4,"overwintered":1,"protocol":"UTXO"},
        {"coin":"ETH","name":"ethereum","rpcport":80,"protocol":"ETH"},
        {"coin":"JST","name":"jst","protocol":{"ERC20":{"platform":"ETH","contract_address":"0xc0eb7AeD740E1796992A08962c15661bDEB58003"}}}
    ]);

    // start bob and immediately place the order
    let mut mm_bob = unwrap! (MarketMakerIt::start (
        json! ({
            "gui": "nogui",
            "netid": 9998,
            "dht": "on",  // Enable DHT without delay.
            "myipaddr": env::var ("BOB_TRADE_IP") .ok(),
            "rpcip": env::var ("BOB_TRADE_IP") .ok(),
            "canbind": env::var ("BOB_TRADE_PORT") .ok().map (|s| unwrap! (s.parse::<i64>())),
            "passphrase": "bob passphrase",
            "coins": coins,
            "i_am_seed": true,
            "rpc_password": "pass",
        }),
        "pass".into(),
        match var ("LOCAL_THREAD_MM") {Ok (ref e) if e == "bob" => Some (local_start()), _ => None}
    ));
    let (_bob_dump_log, _bob_dump_dashboard) = mm_dump (&mm_bob.log_path);
    log!({"Bob log path: {}", mm_bob.log_path.display()});
    unwrap! (block_on (mm_bob.wait_for_log (22., |log| log.contains (">>>>>>>>> DEX stats "))));
    // Enable coins on Bob side. Print the replies in case we need the "address".
    log! ({"enable_coins (bob): {:?}", block_on (enable_coins_eth_electrum (&mm_bob, vec!["https://ropsten.infura.io/v3/c01c1b4cf66642528547624e1d6d9d6b"]))});

    log!("Issue sell request on Bob side by setting base/rel price…");
    let rc = unwrap! (block_on (mm_bob.rpc (json! ({
        "userpass": mm_bob.userpass,
        "method": "setprice",
        "base": "RICK",
        "rel": "MORTY",
        "price": 0.9,
        "volume": "0.9",
    }))));
    assert! (rc.0.is_success(), "!setprice: {}", rc.1);
    let setprice_json: Json = unwrap!(json::from_str(&rc.1));
    log!([setprice_json]);

    let mut mm_alice = unwrap! (MarketMakerIt::start (
        json! ({
            "gui": "nogui",
            "netid": 9998,
            "dht": "on",  // Enable DHT without delay.
            "myipaddr": env::var ("ALICE_TRADE_IP") .ok(),
            "rpcip": env::var ("ALICE_TRADE_IP") .ok(),
            "passphrase": "alice passphrase",
            "coins": coins,
            "seednodes": [fomat!((mm_bob.ip))],
            "rpc_password": "pass",
        }),
        "pass".into(),
        match var ("LOCAL_THREAD_MM") {Ok (ref e) if e == "alice" => Some (local_start()), _ => None}
    ));

    let (_alice_dump_log, _alice_dump_dashboard) = mm_dump (&mm_alice.log_path);
    log!({"Alice log path: {}", mm_alice.log_path.display()});

    unwrap! (block_on (mm_alice.wait_for_log (22., |log| log.contains (">>>>>>>>> DEX stats "))));

    // Enable coins on Alice side. Print the replies in case we need the "address".
    log! ({"enable_coins (alice): {:?}", block_on (enable_coins_eth_electrum (&mm_alice, vec!["https://ropsten.infura.io/v3/c01c1b4cf66642528547624e1d6d9d6b"]))});

    log!("Give Alice 15 seconds to import the order…");
    thread::sleep(Duration::from_secs(15));

    log!("Get RICK/MORTY orderbook on Alice side");
    let rc = unwrap! (block_on (mm_alice.rpc (json! ({
        "userpass": mm_alice.userpass,
        "method": "orderbook",
        "base": "RICK",
        "rel": "MORTY",
    }))));
    assert!(rc.0.is_success(), "!orderbook: {}", rc.1);

    let alice_orderbook: Json = unwrap!(json::from_str(&rc.1));
    log!("Alice orderbook " [alice_orderbook]);
    let asks = alice_orderbook["asks"].as_array().unwrap();
    assert_eq!(asks.len(), 1, "Alice RICK/MORTY orderbook must have exactly 1 ask");

    let cancel_rc = unwrap! (block_on (mm_bob.rpc (json! ({
        "userpass": mm_bob.userpass,
        "method": "cancel_order",
        "uuid": setprice_json["result"]["uuid"],
    }))));
    assert!(cancel_rc.0.is_success(), "!cancel_order: {}", rc.1);

    let pause = 11;
    log!("Waiting (" (pause) " seconds) for Bob to cancel the order…");
    thread::sleep(Duration::from_secs(pause));

    // Bob orderbook must show no orders
    log!("Get RICK/MORTY orderbook on Bob side");
    let rc = unwrap! (block_on (mm_bob.rpc (json! ({
        "userpass": mm_bob.userpass,
        "method": "orderbook",
        "base": "RICK",
        "rel": "MORTY",
    }))));
    assert! (rc.0.is_success(), "!orderbook: {}", rc.1);

    let bob_orderbook: Json = unwrap!(json::from_str(&rc.1));
    log!("Bob orderbook " [bob_orderbook]);
    let asks = bob_orderbook["asks"].as_array().unwrap();
    assert_eq!(asks.len(), 0, "Bob RICK/MORTY asks are not empty");

    // Alice orderbook must show no orders
    log!("Get RICK/MORTY orderbook on Alice side");
    let rc = unwrap! (block_on (mm_alice.rpc (json! ({
        "userpass": mm_alice.userpass,
        "method": "orderbook",
        "base": "RICK",
        "rel": "MORTY",
    }))));
    assert! (rc.0.is_success(), "!orderbook: {}", rc.1);

    let alice_orderbook: Json = unwrap!(json::from_str(&rc.1));
    log!("Alice orderbook " [alice_orderbook]);
    let asks = alice_orderbook["asks"].as_array().unwrap();
    assert_eq!(asks.len(), 0, "Alice RICK/MORTY asks are not empty");
}

/// https://github.com/artemii235/SuperNET/issues/367
/// Electrum requests should success if at least 1 server successfully connected,
/// all others might end up with DNS resolution errors, TCP connection errors, etc.
#[test]
#[cfg(feature = "native")]
fn test_electrum_enable_conn_errors() {
    let coins = json!([
        {"coin":"RICK","asset":"RICK","protocol":"UTXO"},
        {"coin":"MORTY","asset":"MORTY","protocol":"UTXO"},
    ]);

    let mut mm_bob = unwrap! (MarketMakerIt::start (
        json! ({
            "gui": "nogui",
            "netid": 9998,
            "dht": "on",  // Enable DHT without delay.
            "myipaddr": env::var ("BOB_TRADE_IP") .ok(),
            "rpcip": env::var ("BOB_TRADE_IP") .ok(),
            "canbind": env::var ("BOB_TRADE_PORT") .ok().map (|s| unwrap! (s.parse::<i64>())),
            "passphrase": "bob passphrase",
            "coins": coins,
            "i_am_seed": true,
            "rpc_password": "pass",
        }),
        "pass".into(),
        match var ("LOCAL_THREAD_MM") {Ok (ref e) if e == "bob" => Some (local_start()), _ => None}
    ));
    let (_bob_dump_log, _bob_dump_dashboard) = mm_dump (&mm_bob.log_path);
    log!({"Bob log path: {}", mm_bob.log_path.display()});
    unwrap! (block_on (mm_bob.wait_for_log (22., |log| log.contains (">>>>>>>>> DEX stats "))));
    // Using working servers and few else with random ports to trigger "connection refused"
    block_on(enable_electrum(&mm_bob, "RICK", vec![
        "electrum3.cipig.net:10017",
        "electrum2.cipig.net:10017",
        "electrum1.cipig.net:10017",
        "electrum1.cipig.net:60017",
        "electrum1.cipig.net:60018",
    ]));
    // use random domain name to trigger name is not resolved
    block_on(enable_electrum(&mm_bob, "MORTY", vec![
        "electrum3.cipig.net:10018",
        "electrum2.cipig.net:10018",
        "electrum1.cipig.net:10018",
        "random-electrum-domain-name1.net:60017",
        "random-electrum-domain-name2.net:60017",
    ]));
}

#[test]
#[cfg(feature = "native")]
fn test_order_should_not_be_displayed_when_node_is_down() {
    let coins = json!([
        {"coin":"RICK","asset":"RICK","protocol":"UTXO"},
        {"coin":"MORTY","asset":"MORTY","protocol":"UTXO"},
    ]);

    // start bob and immediately place the order
    let mut mm_bob = unwrap! (MarketMakerIt::start (
        json! ({
            "gui": "nogui",
            "netid": 9998,
            "dht": "on",  // Enable DHT without delay.
            "myipaddr": env::var ("BOB_TRADE_IP") .ok(),
            "rpcip": env::var ("BOB_TRADE_IP") .ok(),
            "canbind": env::var ("BOB_TRADE_PORT") .ok().map (|s| unwrap! (s.parse::<i64>())),
            "passphrase": "bob passphrase",
            "coins": coins,
            "i_am_seed": true,
            "rpc_password": "pass",
        }),
        "pass".into(),
        match var ("LOCAL_THREAD_MM") {Ok (ref e) if e == "bob" => Some (local_start()), _ => None}
    ));
    let (_bob_dump_log, _bob_dump_dashboard) = mm_dump (&mm_bob.log_path);
    log!({"Bob log path: {}", mm_bob.log_path.display()});
    unwrap! (block_on (mm_bob.wait_for_log (22., |log| log.contains (">>>>>>>>> DEX stats "))));

    log!("Bob enable RICK " [block_on(enable_electrum(&mm_bob, "RICK", vec![
        "electrum3.cipig.net:10017",
        "electrum2.cipig.net:10017",
        "electrum1.cipig.net:10017",
    ]))]);

    log!("Bob enable MORTY " [block_on(enable_electrum(&mm_bob, "MORTY", vec![
        "electrum3.cipig.net:10018",
        "electrum2.cipig.net:10018",
        "electrum1.cipig.net:10018",
    ]))]);

    let mut mm_alice = unwrap! (MarketMakerIt::start (
        json! ({
            "gui": "nogui",
            "netid": 9998,
            "myipaddr": env::var ("ALICE_TRADE_IP") .ok(),
            "rpcip": env::var ("ALICE_TRADE_IP") .ok(),
            "passphrase": "alice passphrase",
            "coins": coins,
            "seednodes": [fomat!((mm_bob.ip))],
            "rpc_password": "pass",
        }),
        "pass".into(),
        match var ("LOCAL_THREAD_MM") {Ok (ref e) if e == "alice" => Some (local_start()), _ => None}
    ));

    let (_alice_dump_log, _alice_dump_dashboard) = mm_dump (&mm_alice.log_path);
    log!({"Alice log path: {}", mm_alice.log_path.display()});

    unwrap! (block_on (mm_alice.wait_for_log (22., |log| log.contains (">>>>>>>>> DEX stats "))));

    log!("Alice enable RICK " [block_on(enable_electrum(&mm_alice, "RICK", vec![
        "electrum3.cipig.net:10017",
        "electrum2.cipig.net:10017",
        "electrum1.cipig.net:10017",
    ]))]);

    log!("Alice enable MORTY " [block_on(enable_electrum(&mm_alice, "MORTY", vec![
        "electrum3.cipig.net:10018",
        "electrum2.cipig.net:10018",
        "electrum1.cipig.net:10018",
    ]))]);

    // issue sell request on Bob side by setting base/rel price
    log!("Issue bob sell request");
    let rc = unwrap! (block_on (mm_bob.rpc (json! ({
        "userpass": mm_bob.userpass,
        "method": "setprice",
        "base": "RICK",
        "rel": "MORTY",
        "price": 0.9,
        "volume": "0.9",
    }))));
    assert! (rc.0.is_success(), "!setprice: {}", rc.1);

    thread::sleep(Duration::from_secs(12));

    log!("Get RICK/MORTY orderbook on Alice side");
    let rc = unwrap! (block_on (mm_alice.rpc (json! ({
            "userpass": mm_alice.userpass,
            "method": "orderbook",
            "base": "RICK",
            "rel": "MORTY",
        }))));
    assert!(rc.0.is_success(), "!orderbook: {}", rc.1);

    let alice_orderbook: Json = unwrap!(json::from_str(&rc.1));
    log!("Alice orderbook " [alice_orderbook]);
    let asks = alice_orderbook["asks"].as_array().unwrap();
    assert_eq!(asks.len(), 1, "Alice RICK/MORTY orderbook must have exactly 1 ask");

    unwrap! (block_on (mm_bob.stop()));
    thread::sleep(Duration::from_secs(40));

    let rc = unwrap! (block_on (mm_alice.rpc (json! ({
            "userpass": mm_alice.userpass,
            "method": "orderbook",
            "base": "RICK",
            "rel": "MORTY",
        }))));
    assert!(rc.0.is_success(), "!orderbook: {}", rc.1);

    let alice_orderbook: Json = unwrap!(json::from_str(&rc.1));
    log!("Alice orderbook " [alice_orderbook]);
    let asks = unwrap!(alice_orderbook["asks"].as_array());
    assert_eq!(asks.len(), 0, "Alice RICK/MORTY orderbook must have zero asks");

    unwrap! (block_on (mm_alice.stop()));
}

#[test]
#[cfg(feature = "native")]
// https://github.com/KomodoPlatform/atomicDEX-API/issues/511
fn test_all_orders_per_pair_per_node_must_be_displayed_in_orderbook() {
    let coins = json!([
        {"coin":"RICK","asset":"RICK","protocol":"UTXO"},
        {"coin":"MORTY","asset":"MORTY","protocol":"UTXO"},
    ]);

    let mut mm = unwrap! (MarketMakerIt::start (
        json! ({
            "gui": "nogui",
            "netid": 9998,
            "myipaddr": env::var ("BOB_TRADE_IP") .ok(),
            "rpcip": env::var ("BOB_TRADE_IP") .ok(),
            "canbind": env::var ("BOB_TRADE_PORT") .ok().map (|s| unwrap! (s.parse::<i64>())),
            "passphrase": "bob passphrase",
            "coins": coins,
            "rpc_password": "pass",
            "i_am_seed": true,
        }),
        "pass".into(),
        match var ("LOCAL_THREAD_MM") {Ok (ref e) if e == "bob" => Some (local_start()), _ => None}
    ));
    let (_dump_log, _dump_dashboard) = mm_dump (&mm.log_path);
    log!({"Log path: {}", mm.log_path.display()});
    unwrap! (block_on (mm.wait_for_log (22., |log| log.contains (">>>>>>>>> DEX stats "))));
    block_on(enable_electrum(&mm, "RICK", vec!["electrum3.cipig.net:10017", "electrum2.cipig.net:10017", "electrum1.cipig.net:10017"]));
    block_on(enable_electrum(&mm, "MORTY", vec!["electrum3.cipig.net:10018", "electrum2.cipig.net:10018", "electrum1.cipig.net:10018"]));

    // set 2 orders with different prices
    let rc = unwrap! (block_on (mm.rpc (json! ({
        "userpass": mm.userpass,
        "method": "setprice",
        "base": "RICK",
        "rel": "MORTY",
        "price": 0.9,
        "volume": "0.9",
        "cancel_previous": false,
    }))));
    assert! (rc.0.is_success(), "!setprice: {}", rc.1);

    let rc = unwrap! (block_on (mm.rpc (json! ({
        "userpass": mm.userpass,
        "method": "setprice",
        "base": "RICK",
        "rel": "MORTY",
        "price": 1,
        "volume": "0.9",
        "cancel_previous": false,
    }))));
    assert! (rc.0.is_success(), "!setprice: {}", rc.1);

    thread::sleep(Duration::from_secs(12));

    log!("Get RICK/MORTY orderbook");
    let rc = unwrap! (block_on (mm.rpc (json! ({
            "userpass": mm.userpass,
            "method": "orderbook",
            "base": "RICK",
            "rel": "MORTY",
        }))));
    assert!(rc.0.is_success(), "!orderbook: {}", rc.1);

    let orderbook: Json = unwrap!(json::from_str(&rc.1));
    log!("orderbook " [orderbook]);
    let asks = orderbook["asks"].as_array().unwrap();
    assert_eq!(asks.len(), 2, "RICK/MORTY orderbook must have exactly 2 asks");
}

#[test]
#[cfg(feature = "native")]
fn orderbook_should_display_rational_amounts() {
    let coins = json!([
        {"coin":"RICK","asset":"RICK","protocol":"UTXO"},
        {"coin":"MORTY","asset":"MORTY","protocol":"UTXO"},
    ]);

    let mut mm = unwrap! (MarketMakerIt::start (
        json! ({
            "gui": "nogui",
            "netid": 9998,
            "myipaddr": env::var ("BOB_TRADE_IP") .ok(),
            "rpcip": env::var ("BOB_TRADE_IP") .ok(),
            "canbind": env::var ("BOB_TRADE_PORT") .ok().map (|s| unwrap! (s.parse::<i64>())),
            "passphrase": "bob passphrase",
            "coins": coins,
            "rpc_password": "pass",
            "i_am_seed": true,
        }),
        "pass".into(),
        match var ("LOCAL_THREAD_MM") {Ok (ref e) if e == "bob" => Some (local_start()), _ => None}
    ));
    let (_dump_log, _dump_dashboard) = mm_dump (&mm.log_path);
    log!({"Log path: {}", mm.log_path.display()});
    unwrap! (block_on (mm.wait_for_log (22., |log| log.contains (">>>>>>>>> DEX stats "))));
    block_on(enable_electrum(&mm, "RICK", vec!["electrum3.cipig.net:10017", "electrum2.cipig.net:10017", "electrum1.cipig.net:10017"]));
    block_on(enable_electrum(&mm, "MORTY", vec!["electrum3.cipig.net:10018", "electrum2.cipig.net:10018", "electrum1.cipig.net:10018"]));

    let price = BigRational::new(9.into(), 10.into());
    let volume = BigRational::new(9.into(), 10.into());

    // create order with rational amount and price
    let rc = unwrap! (block_on (mm.rpc (json! ({
        "userpass": mm.userpass,
        "method": "setprice",
        "base": "RICK",
        "rel": "MORTY",
        "price": price,
        "volume": volume,
        "cancel_previous": false,
    }))));
    assert! (rc.0.is_success(), "!setprice: {}", rc.1);

    thread::sleep(Duration::from_secs(12));
    log!("Get RICK/MORTY orderbook");
    let rc = unwrap! (block_on (mm.rpc (json! ({
            "userpass": mm.userpass,
            "method": "orderbook",
            "base": "RICK",
            "rel": "MORTY",
        }))));
    assert!(rc.0.is_success(), "!orderbook: {}", rc.1);

    let orderbook: Json = unwrap!(json::from_str(&rc.1));
    log!("orderbook " [orderbook]);
    let asks = orderbook["asks"].as_array().unwrap();
    assert_eq!(asks.len(), 1, "RICK/MORTY orderbook must have exactly 1 ask");
    let price_in_orderbook: BigRational = unwrap!(json::from_value(asks[0]["price_rat"].clone()));
    let volume_in_orderbook: BigRational = unwrap!(json::from_value(asks[0]["max_volume_rat"].clone()));
    assert_eq!(price, price_in_orderbook);
    assert_eq!(volume, volume_in_orderbook);

    let nine = BigInt::from(9);
    let ten = BigInt::from(10);
    // should also display fraction
    let price_in_orderbook: Fraction = unwrap!(json::from_value(asks[0]["price_fraction"].clone()));
    let volume_in_orderbook: Fraction = unwrap!(json::from_value(asks[0]["max_volume_fraction"].clone()));
    assert_eq!(nine, *price_in_orderbook.numer());
    assert_eq!(ten, *price_in_orderbook.denom());

    assert_eq!(nine, *volume_in_orderbook.numer());
    assert_eq!(ten, *volume_in_orderbook.denom());

    log!("Get MORTY/RICK orderbook");
    let rc = unwrap! (block_on (mm.rpc (json! ({
            "userpass": mm.userpass,
            "method": "orderbook",
            "base": "MORTY",
            "rel": "RICK",
        }))));
    assert!(rc.0.is_success(), "!orderbook: {}", rc.1);

    let orderbook: Json = unwrap!(json::from_str(&rc.1));
    log!("orderbook " [orderbook]);
    let bids = orderbook["bids"].as_array().unwrap();
    assert_eq!(bids.len(), 1, "MORTY/RICK orderbook must have exactly 1 bid");
    let price_in_orderbook: BigRational = unwrap!(json::from_value(bids[0]["price_rat"].clone()));
    let volume_in_orderbook: BigRational = unwrap!(json::from_value(bids[0]["max_volume_rat"].clone()));

    let price = BigRational::new(10.into(), 9.into());
    assert_eq!(price, price_in_orderbook);
    assert_eq!(volume, volume_in_orderbook);

    // should also display fraction
    let price_in_orderbook: Fraction = unwrap!(json::from_value(bids[0]["price_fraction"].clone()));
    let volume_in_orderbook: Fraction = unwrap!(json::from_value(bids[0]["max_volume_fraction"].clone()));
    assert_eq!(ten, *price_in_orderbook.numer());
    assert_eq!(nine, *price_in_orderbook.denom());

    assert_eq!(nine, *volume_in_orderbook.numer());
    assert_eq!(ten, *volume_in_orderbook.denom());
}

fn check_priv_key(mm: &MarketMakerIt, coin: &str, expected_priv_key: &str) {
    let rc = unwrap! (block_on (mm.rpc (json! ({
        "userpass": mm.userpass,
        "method": "show_priv_key",
        "coin": coin
    }))));
    assert!(rc.0.is_success(), "!show_priv_key: {}", rc.1);
    let privkey: Json = unwrap!(json::from_str(&rc.1));
    assert_eq!(privkey["result"]["priv_key"], Json::from(expected_priv_key))
}

#[test]
#[cfg(feature = "native")]
// https://github.com/KomodoPlatform/atomicDEX-API/issues/519#issuecomment-589149811
fn test_show_priv_key() {
    let coins = json! ([
        {"coin":"RICK","asset":"RICK","rpcport":8923,"txversion":4,"overwintered":1,"protocol":"UTXO"},
        {"coin":"MORTY","asset":"MORTY","rpcport":11608,"txversion":4,"overwintered":1,"protocol":"UTXO"},
        {"coin":"ETH","name":"ethereum","protocol":"ETH"},
        {"coin":"JST","name":"jst","protocol":{"ERC20":{"platform":"ETH","contract_address":"0x2b294F029Fde858b2c62184e8390591755521d8E"}}}
    ]);

    let mut mm = unwrap!(MarketMakerIt::start (
        json! ({
            "gui": "nogui",
            "netid": 9998,
            "myipaddr": env::var ("BOB_TRADE_IP") .ok(),
            "rpcip": env::var ("BOB_TRADE_IP") .ok(),
            "canbind": env::var ("BOB_TRADE_PORT") .ok().map (|s| unwrap! (s.parse::<i64>())),
            "passphrase": "bob passphrase",
            "coins": coins,
            "rpc_password": "pass",
            "i_am_seed": true,
        }),
        "pass".into(),
        match var ("LOCAL_THREAD_MM") {Ok (ref e) if e == "bob" => Some (local_start()), _ => None}
    ));

    let (_dump_log, _dump_dashboard) = mm_dump (&mm.log_path);
    log!({"Log path: {}", mm.log_path.display()});
    unwrap! (block_on (mm.wait_for_log (22., |log| log.contains (">>>>>>>>> DEX stats "))));
    log! ({"enable_coins: {:?}", block_on (enable_coins_eth_electrum (&mm, vec!["http://195.201.0.6:8565"]))});

    check_priv_key(&mm, "RICK", "UvCjJf4dKSs2vFGVtCnUTAhR5FTZGdg43DDRa9s7s5DV1sSDX14g");
    check_priv_key(&mm, "ETH", "0xb8c774f071de08c7fd8f62b97f1a5726f6ce9f1bcf141b70b86689254ed6714e");
}

#[test]
#[cfg(feature = "native")]
// https://github.com/KomodoPlatform/atomicDEX-API/issues/586
fn electrum_and_enable_required_confirmations_and_nota() {
    let coins = json! ([
        {"coin":"RICK","asset":"RICK","rpcport":8923,"txversion":4,"overwintered":1,"protocol":"UTXO"},
        {"coin":"MORTY","asset":"MORTY","rpcport":11608,"txversion":4,"overwintered":1,"protocol":"UTXO"},
        {"coin":"ETH","name":"ethereum","protocol":"ETH"},
        {"coin":"JST","name":"jst","protocol":{"ERC20":{"platform":"ETH","contract_address":"0x2b294F029Fde858b2c62184e8390591755521d8E"}}}
    ]);

    let mut mm = unwrap!(MarketMakerIt::start (
        json! ({
            "gui": "nogui",
            "netid": 9998,
            "myipaddr": env::var ("BOB_TRADE_IP") .ok(),
            "rpcip": env::var ("BOB_TRADE_IP") .ok(),
            "canbind": env::var ("BOB_TRADE_PORT") .ok().map (|s| unwrap! (s.parse::<i64>())),
            "passphrase": "bob passphrase",
            "coins": coins,
            "rpc_password": "pass",
            "i_am_seed": true,
        }),
        "pass".into(),
        match var ("LOCAL_THREAD_MM") {Ok (ref e) if e == "bob" => Some (local_start()), _ => None}
    ));

    let (_dump_log, _dump_dashboard) = mm_dump (&mm.log_path);
    log!({"Log path: {}", mm.log_path.display()});
    unwrap! (block_on (mm.wait_for_log (22., |log| log.contains (">>>>>>>>> DEX stats "))));

    let electrum_rick = unwrap! (block_on(mm.rpc (json! ({
        "userpass": mm.userpass,
        "method": "electrum",
        "coin": "RICK",
        "servers": [{"url":"electrum1.cipig.net:10017"},{"url":"electrum2.cipig.net:10017"},{"url":"electrum3.cipig.net:10017"}],
        "mm2": 1,
        "required_confirmations": 10,
        "requires_notarization": true
    }))));
    assert_eq! (electrum_rick.0, StatusCode::OK, "RPC «electrum» failed with {} {}", electrum_rick.0, electrum_rick.1);
    let rick_response: Json = unwrap!(json::from_str(&electrum_rick.1));
    assert_eq!(rick_response["required_confirmations"], Json::from(10));
    assert_eq!(rick_response["requires_notarization"], Json::from(true));

    // should change requires notarization at runtime
    let requires_nota_rick = unwrap! (block_on(mm.rpc (json! ({
        "userpass": mm.userpass,
        "method": "set_requires_notarization",
        "coin": "RICK",
        "requires_notarization": false
    }))));

    assert_eq! (requires_nota_rick.0, StatusCode::OK, "RPC «set_requires_notarization» failed with {} {}", requires_nota_rick.0, requires_nota_rick.1);
    let requires_nota_rick_response: Json = unwrap!(json::from_str(&requires_nota_rick.1));
    assert_eq!(requires_nota_rick_response["result"]["requires_notarization"], Json::from(false));

    let enable_eth = unwrap! (block_on(mm.rpc (json! ({
        "userpass": mm.userpass,
        "method": "enable",
        "coin": "ETH",
        "urls": ["http://195.201.0.6:8565"],
        "mm2": 1,
        "swap_contract_address": "0xa09ad3cd7e96586ebd05a2607ee56b56fb2db8fd",
        "required_confirmations": 10,
        "requires_notarization": true
    }))));
    assert_eq! (enable_eth.0, StatusCode::OK, "RPC «enable» failed with {} {}", enable_eth.0, enable_eth.1);
    let eth_response: Json = unwrap!(json::from_str(&enable_eth.1));
    assert_eq!(eth_response["required_confirmations"], Json::from(10));
    // requires_notarization doesn't take any effect on ETH/ERC20 coins
    assert_eq!(eth_response["requires_notarization"], Json::from(false));
}

fn check_too_low_volume_order_creation_fails(mm: &MarketMakerIt, base: &str, rel: &str) {
    let rc = unwrap! (block_on (mm.rpc (json! ({
        "userpass": mm.userpass,
        "method": "setprice",
        "base": base,
        "rel": rel,
        "price": "1",
        "volume": "0.00776",
        "cancel_previous": false,
    }))));
    assert! (!rc.0.is_success(), "setprice success, but should be error {}", rc.1);

    let rc = unwrap! (block_on (mm.rpc (json! ({
        "userpass": mm.userpass,
        "method": "setprice",
        "base": base,
        "rel": rel,
        "price": "0.00776",
        "volume": "1",
        "cancel_previous": false,
    }))));
    assert! (!rc.0.is_success(), "setprice success, but should be error {}", rc.1);

    let rc = unwrap! (block_on (mm.rpc (json! ({
        "userpass": mm.userpass,
        "method": "sell",
        "base": base,
        "rel": rel,
        "price": "1",
        "volume": "0.00776",
    }))));
    assert! (!rc.0.is_success(), "sell success, but should be error {}", rc.1);

    let rc = unwrap! (block_on (mm.rpc (json! ({
        "userpass": mm.userpass,
        "method": "buy",
        "base": base,
        "rel": rel,
        "price": "1",
        "volume": "0.00776",
    }))));
    assert! (!rc.0.is_success(), "buy success, but should be error {}", rc.1);
}

#[test]
#[cfg(feature = "native")]
// https://github.com/KomodoPlatform/atomicDEX-API/issues/481
fn setprice_buy_sell_min_volume() {
    let bob_passphrase = unwrap! (get_passphrase (&".env.seed", "BOB_PASSPHRASE"));

    let coins = json! ([
        {"coin":"RICK","asset":"RICK","rpcport":8923,"txversion":4,"overwintered":1,"protocol":"UTXO"},
        {"coin":"MORTY","asset":"MORTY","rpcport":11608,"txversion":4,"overwintered":1,"protocol":"UTXO"},
        {"coin":"ETH","name":"ethereum","protocol":"ETH"},
        {"coin":"JST","name":"jst","protocol":{"ERC20":{"platform":"ETH","contract_address":"0x2b294F029Fde858b2c62184e8390591755521d8E"}}}
    ]);

    let mut mm = unwrap!(MarketMakerIt::start (
        json! ({
            "gui": "nogui",
            "netid": 9998,
            "myipaddr": env::var ("BOB_TRADE_IP") .ok(),
            "rpcip": env::var ("BOB_TRADE_IP") .ok(),
            "canbind": env::var ("BOB_TRADE_PORT") .ok().map (|s| unwrap! (s.parse::<i64>())),
            "passphrase": bob_passphrase,
            "coins": coins,
            "rpc_password": "pass",
            "i_am_seed": true,
        }),
        "pass".into(),
        match var ("LOCAL_THREAD_MM") {Ok (ref e) if e == "bob" => Some (local_start()), _ => None}
    ));

    let (_dump_log, _dump_dashboard) = mm_dump (&mm.log_path);
    log!({"Log path: {}", mm.log_path.display()});
    unwrap! (block_on (mm.wait_for_log (22., |log| log.contains (">>>>>>>>> DEX stats "))));

    log!([block_on(enable_coins_eth_electrum(&mm, vec!["http://195.201.0.6:8565"]))]);

    check_too_low_volume_order_creation_fails(&mm, "MORTY", "ETH");
    check_too_low_volume_order_creation_fails(&mm, "ETH", "MORTY");
    check_too_low_volume_order_creation_fails(&mm, "JST", "MORTY");
}

#[test]
#[cfg(feature = "native")]
fn test_fill_or_kill_taker_order_should_not_transform_to_maker() {
    let bob_passphrase = unwrap! (get_passphrase (&".env.client", "BOB_PASSPHRASE"));

    let coins = json! ([
        {"coin":"RICK","asset":"RICK","required_confirmations":0,"txversion":4,"overwintered":1,"protocol":"UTXO"},
        {"coin":"MORTY","asset":"MORTY","required_confirmations":0,"txversion":4,"overwintered":1,"protocol":"UTXO"},
        {"coin":"ETH","name":"ethereum","protocol":"ETH"},
        {"coin":"JST","name":"jst","protocol":{"ERC20":{"platform":"ETH","contract_address":"0x2b294F029Fde858b2c62184e8390591755521d8E"}}}
    ]);

    let mut mm_bob = unwrap! (MarketMakerIt::start (
        json! ({
            "gui": "nogui",
            "netid": 8999,
            "dht": "on",  // Enable DHT without delay.
            "myipaddr": env::var ("BOB_TRADE_IP") .ok(),
            "rpcip": env::var ("BOB_TRADE_IP") .ok(),
            "canbind": env::var ("BOB_TRADE_PORT") .ok().map (|s| unwrap! (s.parse::<i64>())),
            "passphrase": bob_passphrase,
            "coins": coins,
            "rpc_password": "password",
            "i_am_seed": true,
        }),
        "password".into(),
        local_start! ("bob")
    ));

    let (_bob_dump_log, _bob_dump_dashboard) = mm_bob.mm_dump();
    log! ({"Bob log path: {}", mm_bob.log_path.display()});
    unwrap! (block_on (mm_bob.wait_for_log (22., |log| log.contains (">>>>>>>>> DEX stats "))));
    log!([block_on(enable_coins_eth_electrum(&mm_bob, vec!["http://195.201.0.6:8565"]))]);

    log!("Issue bob ETH/JST sell request");
    let rc = unwrap! (block_on(mm_bob.rpc (json! ({
        "userpass": mm_bob.userpass,
        "method": "sell",
        "base": "ETH",
        "rel": "JST",
        "price": 1,
        "volume": 0.1,
        "order_type": {
            "type": "FillOrKill"
        }
    }))));
    assert!(rc.0.is_success(), "!setprice: {}", rc.1);
    log!("Wait for 40 seconds for Bob order to be cancelled");
    thread::sleep(Duration::from_secs(40));

    let rc = unwrap! (block_on(mm_bob.rpc (json! ({
        "userpass": mm_bob.userpass,
        "method": "my_orders",
    }))));
    assert!(rc.0.is_success(), "!my_orders: {}", rc.1);
    let my_orders: Json = unwrap!(json::from_str(&rc.1));
    let my_maker_orders: HashMap<String, Json> = unwrap!(json::from_value(my_orders["result"]["maker_orders"].clone()));
    let my_taker_orders: HashMap<String, Json> = unwrap!(json::from_value(my_orders["result"]["taker_orders"].clone()));
    assert!(my_maker_orders.is_empty(), "maker_orders must be empty");
    assert!(my_taker_orders.is_empty(), "taker_orders must be empty");
}

#[test]
#[cfg(feature = "native")]
// https://github.com/KomodoPlatform/atomicDEX-API/issues/635
fn set_price_with_cancel_previous_should_broadcast_cancelled_message() {
    let coins = json!([
        {"coin":"RICK","asset":"RICK","rpcport":8923,"txversion":4,"overwintered":1,"protocol":"UTXO"},
        {"coin":"MORTY","asset":"MORTY","rpcport":11608,"txversion":4,"overwintered":1,"protocol":"UTXO"},
        {"coin":"ETH","name":"ethereum","protocol":"ETH","rpcport":80},
        {"coin":"JST","name":"jst","protocol":{"ERC20":{"platform":"ETH","contract_address":"0xc0eb7AeD740E1796992A08962c15661bDEB58003"}}}
    ]);

    // start bob and immediately place the order
    let mut mm_bob = unwrap! (MarketMakerIt::start (
        json! ({
            "gui": "nogui",
            "netid": 9998,
            "dht": "on",  // Enable DHT without delay.
            "myipaddr": env::var ("BOB_TRADE_IP") .ok(),
            "rpcip": env::var ("BOB_TRADE_IP") .ok(),
            "canbind": env::var ("BOB_TRADE_PORT") .ok().map (|s| unwrap! (s.parse::<i64>())),
            "passphrase": "bob passphrase",
            "coins": coins,
            "i_am_seed": true,
            "rpc_password": "pass",
        }),
        "pass".into(),
        match var ("LOCAL_THREAD_MM") {Ok (ref e) if e == "bob" => Some (local_start()), _ => None}
    ));
    let (_bob_dump_log, _bob_dump_dashboard) = mm_dump (&mm_bob.log_path);
    log!({"Bob log path: {}", mm_bob.log_path.display()});
    unwrap! (block_on (mm_bob.wait_for_log (22., |log| log.contains (">>>>>>>>> DEX stats "))));
    // Enable coins on Bob side. Print the replies in case we need the "address".
    log! ({"enable_coins (bob): {:?}", block_on (enable_coins_eth_electrum (&mm_bob, vec!["https://ropsten.infura.io/v3/c01c1b4cf66642528547624e1d6d9d6b"]))});

    let set_price_json = json! ({
        "userpass": mm_bob.userpass,
        "method": "setprice",
        "base": "RICK",
        "rel": "MORTY",
        "price": 0.9,
        "volume": "0.9",
    });
    log!("Issue sell request on Bob side by setting base/rel price…");
    let rc = unwrap! (block_on (mm_bob.rpc (set_price_json.clone())));
    assert! (rc.0.is_success(), "!setprice: {}", rc.1);

    let mut mm_alice = unwrap! (MarketMakerIt::start (
        json! ({
            "gui": "nogui",
            "netid": 9998,
            "dht": "on",  // Enable DHT without delay.
            "myipaddr": env::var ("ALICE_TRADE_IP") .ok(),
            "rpcip": env::var ("ALICE_TRADE_IP") .ok(),
            "passphrase": "alice passphrase",
            "coins": coins,
            "seednodes": [fomat!((mm_bob.ip))],
            "rpc_password": "pass",
        }),
        "pass".into(),
        match var ("LOCAL_THREAD_MM") {Ok (ref e) if e == "alice" => Some (local_start()), _ => None}
    ));

    let (_alice_dump_log, _alice_dump_dashboard) = mm_dump (&mm_alice.log_path);
    log!({"Alice log path: {}", mm_alice.log_path.display()});

    unwrap! (block_on (mm_alice.wait_for_log (22., |log| log.contains (">>>>>>>>> DEX stats "))));

    // Enable coins on Alice side. Print the replies in case we need the "address".
    log! ({"enable_coins (alice): {:?}", block_on (enable_coins_eth_electrum (&mm_alice, vec!["https://ropsten.infura.io/v3/c01c1b4cf66642528547624e1d6d9d6b"]))});

    log!("Give Alice 15 seconds to import the order…");
    thread::sleep(Duration::from_secs(15));

    log!("Get RICK/MORTY orderbook on Alice side");
    let rc = unwrap! (block_on (mm_alice.rpc (json! ({
        "userpass": mm_alice.userpass,
        "method": "orderbook",
        "base": "RICK",
        "rel": "MORTY",
    }))));
    assert!(rc.0.is_success(), "!orderbook: {}", rc.1);

    let alice_orderbook: Json = unwrap!(json::from_str(&rc.1));
    log!("Alice orderbook " [alice_orderbook]);
    let asks = alice_orderbook["asks"].as_array().unwrap();
    assert_eq!(asks.len(), 1, "Alice RICK/MORTY orderbook must have exactly 1 ask");

    log!("Issue sell request again on Bob side by setting base/rel price…");
    let rc = unwrap! (block_on (mm_bob.rpc (set_price_json.clone())));
    assert! (rc.0.is_success(), "!setprice: {}", rc.1);

    let pause = 11;
    log!("Waiting (" (pause) " seconds) for Bob to broadcast messages…");
    thread::sleep(Duration::from_secs(pause));

    // Bob orderbook must show 1 order
    log!("Get RICK/MORTY orderbook on Bob side");
    let rc = unwrap! (block_on (mm_bob.rpc (json! ({
        "userpass": mm_bob.userpass,
        "method": "orderbook",
        "base": "RICK",
        "rel": "MORTY",
    }))));
    assert! (rc.0.is_success(), "!orderbook: {}", rc.1);

    let bob_orderbook: Json = unwrap!(json::from_str(&rc.1));
    log!("Bob orderbook " [bob_orderbook]);
    let asks = bob_orderbook["asks"].as_array().unwrap();
    assert_eq!(asks.len(), 1, "Bob RICK/MORTY orderbook must have exactly 1 ask");

    // Alice orderbook must have 1 order
    log!("Get RICK/MORTY orderbook on Alice side");
    let rc = unwrap! (block_on (mm_alice.rpc (json! ({
        "userpass": mm_alice.userpass,
        "method": "orderbook",
        "base": "RICK",
        "rel": "MORTY",
    }))));
    assert! (rc.0.is_success(), "!orderbook: {}", rc.1);

    let alice_orderbook: Json = unwrap!(json::from_str(&rc.1));
    log!("Alice orderbook " [alice_orderbook]);
    let asks = alice_orderbook["asks"].as_array().unwrap();
    assert_eq!(asks.len(), 1, "Alice RICK/MORTY orderbook must have exactly 1 ask");
}

#[test]
fn test_batch_requests() {
    let coins = json!([
        {"coin":"RICK","asset":"RICK","rpcport":8923,"txversion":4,"overwintered":1,"protocol":"UTXO"},
        {"coin":"MORTY","asset":"MORTY","rpcport":11608,"txversion":4,"overwintered":1,"protocol":"UTXO"},
        {"coin":"ETH","name":"ethereum","protocol":"ETH","rpcport":80},
        {"coin":"JST","name":"jst","protocol":{"ERC20":{"platform":"ETH","contract_address":"0xc0eb7AeD740E1796992A08962c15661bDEB58003"}}}
    ]);

    // start bob and immediately place the order
    let mut mm_bob = unwrap! (MarketMakerIt::start (
        json! ({
            "gui": "nogui",
            "netid": 9998,
            "dht": "on",  // Enable DHT without delay.
            "myipaddr": env::var ("BOB_TRADE_IP") .ok(),
            "rpcip": env::var ("BOB_TRADE_IP") .ok(),
            "canbind": env::var ("BOB_TRADE_PORT") .ok().map (|s| unwrap! (s.parse::<i64>())),
            "passphrase": "bob passphrase",
            "coins": coins,
            "i_am_seed": true,
            "rpc_password": "pass",
        }),
        "pass".into(),
        match var ("LOCAL_THREAD_MM") {Ok (ref e) if e == "bob" => Some (local_start()), _ => None}
    ));
    let (_bob_dump_log, _bob_dump_dashboard) = mm_dump (&mm_bob.log_path);
    log!({"Bob log path: {}", mm_bob.log_path.display()});
    unwrap! (block_on (mm_bob.wait_for_log (22., |log| log.contains (">>>>>>>>> DEX stats "))));

    let batch_json = json!([
        {
            "userpass": mm_bob.userpass,
            "method": "electrum",
            "coin": "RICK",
            "servers": [{"url":"electrum1.cipig.net:10017"},{"url":"electrum2.cipig.net:10017"},{"url":"electrum3.cipig.net:10017"}],
            "mm2": 1,
        },
        {
            "userpass": mm_bob.userpass,
            "method": "electrum",
            "coin": "MORTY",
            "servers": [{"url":"electrum1.cipig.net:10018"},{"url":"electrum2.cipig.net:10018"},{"url":"electrum3.cipig.net:10018"}],
            "mm2": 1,
        },
        {
            "userpass": "error",
            "method": "electrum",
            "coin": "MORTY",
            "servers": [{"url":"electrum1.cipig.net:10018"},{"url":"electrum2.cipig.net:10018"},{"url":"electrum3.cipig.net:10018"}],
            "mm2": 1,
        },
    ]);

    let rc = unwrap! (block_on (mm_bob.rpc (batch_json)));
    assert! (rc.0.is_success(), "!batch: {}", rc.1);
    log!((rc.1));
    let responses = json::from_str::<Vec<Json>>(&rc.1).unwrap();
    assert_eq!(responses[0]["coin"], Json::from("RICK"));
    assert_eq!(responses[0]["address"], Json::from("RRnMcSeKiLrNdbp91qNVQwwXx5azD4S4CD"));

    assert_eq!(responses[1]["coin"], Json::from("MORTY"));
    assert_eq!(responses[1]["address"], Json::from("RRnMcSeKiLrNdbp91qNVQwwXx5azD4S4CD"));

    assert!(responses[2]["error"].as_str().unwrap().contains("Userpass is invalid!"));
}

fn request_metrics(mm: &MarketMakerIt) -> MetricsJson {
    let (status, metrics, _headers) = unwrap!(block_on(mm.rpc(json!({ "method": "metrics"}))));
    assert_eq!(status, StatusCode::OK, "RPC «metrics» failed with status «{}»", status);
    unwrap!(json::from_str(&metrics))
}

fn find_metric(metrics: MetricsJson, search_key: &str, search_labels: &Vec<(&str, &str)>) -> Option<MetricType> {
    metrics.metrics.into_iter()
        .find(|metric| {
            let (key, labels) = match metric {
                MetricType::Counter { key, labels, .. } => (key, labels),
                _ => return false,
            };

            if key != search_key {
                return false;
            }

            for (s_label_key, s_label_value) in search_labels.iter() {
                let label_value = match labels.get(&s_label_key.to_string()) {
                    Some(x) => x,
                    _ => return false,
                };

                if s_label_value != label_value {
                    return false;
                }
            }

            true
        })
}

#[test]
#[cfg(feature = "native")]
fn test_metrics_method() {
    let coins = json!([
        {"coin":"RICK","asset":"RICK","rpcport":8923,"txversion":4,"overwintered":1,"protocol":"UTXO"},
    ]);

    let mut mm = unwrap! (MarketMakerIt::start (
        json! ({
            "gui": "nogui",
            "netid": 9998,
            "myipaddr": env::var ("BOB_TRADE_IP") .ok(),
            "rpcip": env::var ("BOB_TRADE_IP") .ok(),
            "passphrase": "face pin block number add byte put seek mime test note password sin tab multiple",
            "coins": coins,
            "i_am_seed": true,
            "rpc_password": "pass",
        }),
        "pass".into(),
        local_start! ("bob")
    ));
    let (_dump_log, _dump_dashboard) = mm_dump(&mm.log_path);
    log!({ "log path: {}", mm.log_path.display() });
    unwrap!(block_on (mm.wait_for_log (22., |log| log.contains (">>>>>>>>> DEX stats "))));

    let _electrum = block_on(enable_electrum(&mm, "RICK", vec!["electrum1.cipig.net:10017", "electrum2.cipig.net:10017", "electrum3.cipig.net:10017"]));

    let metrics = request_metrics(&mm);
    assert!(!metrics.metrics.is_empty());

    log!("Received metrics:");
    log!([metrics]);

    find_metric(metrics, "rpc_client.traffic.out", &vec![("coin", "RICK")])
        .expect(r#"Couldn't find a metric with key = "traffic.out" and label: coin = "RICK" in received json"#);
}

#[test]
#[ignore]
#[cfg(feature = "native")]
fn test_electrum_tx_history() {
    fn get_tx_history_request_count(mm: &MarketMakerIt) -> u64 {
        let metrics = request_metrics(&mm);
        match find_metric(metrics,
                          "tx.history.request.count",
                          &vec![("coin", "RICK"), ("method", "blockchain.scripthash.get_history")])
            .unwrap() {
            MetricType::Counter { value, .. } => value,
            _ => panic!("tx.history.request.count should be a counter")
        }
    }

    let coins = json!([
        {"coin":"RICK","asset":"RICK","rpcport":8923,"txversion":4,"overwintered":1,"protocol":"UTXO"},
    ]);

    let mut mm = unwrap! (MarketMakerIt::start (
        json! ({
            "gui": "nogui",
            "netid": 9998,
            "myipaddr": env::var ("BOB_TRADE_IP") .ok(),
            "rpcip": env::var ("BOB_TRADE_IP") .ok(),
            "passphrase": "face pin block number add byte put seek mime test note password sin tab multiple",
            "coins": coins,
            "i_am_seed": true,
            "rpc_password": "pass",
            "metrics_interval": 30.
        }),
        "pass".into(),
        local_start! ("bob")
    ));
    let (_dump_log, _dump_dashboard) = mm_dump(&mm.log_path);
    log!({ "log path: {}", mm.log_path.display() });
    unwrap!(block_on (mm.wait_for_log (22., |log| log.contains (">>>>>>>>> DEX stats "))));

    // Enable RICK electrum client with tx_history loop.
    let electrum = unwrap!(block_on(mm.rpc (json! ({
        "userpass": mm.userpass,
        "method": "electrum",
        "coin": "RICK",
        "servers": [{"url":"electrum1.cipig.net:10017"},{"url":"electrum2.cipig.net:10017"},{"url":"electrum3.cipig.net:10017"}],
        "mm2": 1,
        "tx_history": true
    }))));

    assert_eq!(electrum.0, StatusCode::OK, "RPC «electrum» failed with {} {}", electrum.0, electrum.1);
    let electrum: Json = unwrap!(json::from_str(&electrum.1));

    // Wait till tx_history will not be loaded
    unwrap!(block_on (mm.wait_for_log (500., |log| log.contains ("history has been loaded successfully"))));

    // tx_history is requested every 30 seconds, wait another iteration
    thread::sleep(Duration::from_secs(31));

    // Balance is not changed, therefore tx_history shouldn't be reloaded.
    // Request metrics and check if the MarketMaker has requested tx_history only once
    assert_eq!(get_tx_history_request_count(&mm), 1);

    // make a transaction to change balance
    let mut enable_res: HashMap<&str, Json> = HashMap::new();
    enable_res.insert("RICK", electrum);
    log! ("enable_coins: " [enable_res]);
    withdraw_and_send(&mm, "RICK", "RRYmiZSDo3UdHHqj1rLKf8cbJroyv9NxXw", &enable_res, "-0.00001");

    // Wait another iteration
    thread::sleep(Duration::from_secs(31));

    // tx_history should be reloaded on next loop iteration
    assert_eq!(get_tx_history_request_count(&mm), 2);
}

#[test]
fn test_withdraw_cashaddresses() {
    let coins = json!([
        {"coin":"BCH","pubtype":0,"p2shtype":5,"mm2":1,"protocol":"UTXO",
         "address_format":{"format":"cashaddress","network":"bchtest"}},
    ]);

    let mut mm = unwrap! (MarketMakerIt::start (
        json! ({
            "gui": "nogui",
            "netid": 9998,
            "myipaddr": env::var ("BOB_TRADE_IP") .ok(),
            "rpcip": env::var ("BOB_TRADE_IP") .ok(),
            "passphrase": "face pin block number add byte put seek mime test note password sin tab multiple",
            "coins": coins,
            "i_am_seed": true,
            "rpc_password": "pass",
        }),
        "pass".into(),
        local_start! ("bob")
    ));
    let (_dump_log, _dump_dashboard) = mm_dump(&mm.log_path);
    log!({ "log path: {}", mm.log_path.display() });
    unwrap!(block_on (mm.wait_for_log (22., |log| log.contains (">>>>>>>>> DEX stats "))));

    // Enable BCH electrum client with tx_history loop.
    // Enable RICK electrum client with tx_history loop.
    let electrum = unwrap!(block_on(mm.rpc (json! ({
        "userpass": mm.userpass,
        "method": "electrum",
        "coin": "BCH",
        "servers": [{"url":"blackie.c3-soft.com:60001"}],
        "mm2": 1,
    }))));

    assert_eq!(electrum.0, StatusCode::OK, "RPC «electrum» failed with {} {}", electrum.0, electrum.1);
    let electrum: Json = unwrap!(json::from_str(&electrum.1));
    log!([electrum]);

    // make withdraw
    let withdraw = unwrap!(block_on (mm.rpc (json! ({
        "userpass": mm.userpass,
        "method": "withdraw",
        "coin": "BCH",
        "to": "bchtest:qr39na5d25wdeecgw3euh9fkd4ygvd4pnsury96597",
        "amount": 0.0001,
    }))));

    assert!(withdraw.0.is_success(), "BCH withdraw: {}", withdraw.1);
    let withdraw_json: Json = unwrap!(json::from_str(&withdraw.1));
    log!((withdraw_json));

    // check "from" addresses
    let from: Vec<&str> = withdraw_json["from"].as_array().unwrap()
        .iter().map(|v| v.as_str().unwrap()).collect();
    assert_eq!(from, vec!["bchtest:qze8g4gx3z428jjcxzpycpxl7ke7d947gca2a7n2la"]);

    // check "to" addresses
    let to: Vec<&str> = withdraw_json["to"].as_array().unwrap()
        .iter().map(|v| v.as_str().unwrap()).collect();
    assert_eq!(to, vec!["bchtest:qr39na5d25wdeecgw3euh9fkd4ygvd4pnsury96597"]);

    // send the transaction
    let send_tx = unwrap!(block_on (mm.rpc (json! ({
        "userpass": mm.userpass,
        "method": "send_raw_transaction",
        "coin": "BCH",
        "tx_hex": withdraw_json["tx_hex"],
    }))));
    assert!(send_tx.0.is_success(), "QRC20 send_raw_transaction: {}", send_tx.1);
    log!((send_tx.1));
}

#[test]
fn test_common_cashaddresses() {
    let coins = json!([
        {"coin":"BCH","pubtype":0,"p2shtype":5,"mm2":1,"protocol":"UTXO",
         "address_format":{"format":"cashaddress","network":"bchtest"}},
    ]);

    let mut mm = unwrap! (MarketMakerIt::start (
        json! ({
            "gui": "nogui",
            "netid": 9998,
            "myipaddr": env::var ("BOB_TRADE_IP") .ok(),
            "rpcip": env::var ("BOB_TRADE_IP") .ok(),
            "passphrase": "face pin block number add byte put seek mime test note password sin tab multiple",
            "coins": coins,
            "i_am_seed": true,
            "rpc_password": "pass",
        }),
        "pass".into(),
        local_start! ("bob")
    ));
    let (_dump_log, _dump_dashboard) = mm_dump(&mm.log_path);
    log!({ "log path: {}", mm.log_path.display() });
    unwrap!(block_on (mm.wait_for_log (22., |log| log.contains (">>>>>>>>> DEX stats "))));

    // Enable BCH electrum client with tx_history loop.
    // Enable RICK electrum client with tx_history loop.
    let electrum = unwrap!(block_on(mm.rpc (json! ({
        "userpass": mm.userpass,
        "method": "electrum",
        "coin": "BCH",
        "servers": [{"url":"blackie.c3-soft.com:60001"}, {"url":"bch0.kister.net:51001"}, {"url":"testnet.imaginary.cash:50001"}],
        "mm2": 1,
    }))));

    assert_eq!(electrum.0, StatusCode::OK, "RPC «electrum» failed with {} {}", electrum.0, electrum.1);
    let electrum: Json = unwrap!(json::from_str(&electrum.1));
    log!([electrum]);

    assert_eq!(unwrap!(electrum["address"].as_str()), "bchtest:qze8g4gx3z428jjcxzpycpxl7ke7d947gca2a7n2la");

    // check my_balance
    let rc = unwrap! (block_on (mm.rpc (json! ({
        "userpass": mm.userpass,
        "method": "my_balance",
        "coin": "BCH",
    }))));
    assert_eq! (rc.0, StatusCode::OK, "RPC «my_balance» failed with status «{}»", rc.0);
    let json: Json = unwrap!(json::from_str(&rc.1));
    let my_balance_address = unwrap!(json["address"].as_str());
    assert_eq!(my_balance_address, "bchtest:qze8g4gx3z428jjcxzpycpxl7ke7d947gca2a7n2la");

    // check get_enabled_coins
    let rc = unwrap! (block_on (mm.rpc (json! ({
        "userpass": mm.userpass,
        "method": "get_enabled_coins",
    }))));
    assert_eq! (rc.0, StatusCode::OK, "RPC «get_enabled_coins» failed with status «{}»", rc.0);
    let json: Json = unwrap!(json::from_str(&rc.1));

    let obj = &json["result"].as_array().unwrap()[0];
    assert_eq!(obj["ticker"].as_str().unwrap(), "BCH");
    assert_eq!(obj["address"].as_str().unwrap(), "bchtest:qze8g4gx3z428jjcxzpycpxl7ke7d947gca2a7n2la");
}

#[test]
<<<<<<< HEAD
fn qrc20_activate_electrum() {
    let passphrase = "cV463HpebE2djP9ugJry5wZ9st5cc6AbkHXGryZVPXMH1XJK8cVU";
    let coins = json! ([
        {"coin":"QRC20","required_confirmations":0,"pubtype": 120,"p2shtype": 50,"wiftype": 128,"segwit": true,"txfee": 0,"mm2": 1,"mature_confirmations":500,
         "protocol":{"QRC20":{"platform":"QTUM","contract_address":"0xd362e096e873eb7907e205fadc6175c6fec7bc44"}}},
    ]);

    let mut mm = unwrap! (MarketMakerIt::start (
=======
fn test_buy_conf_settings() {
    let bob_passphrase = unwrap! (get_passphrase (&".env.client", "BOB_PASSPHRASE"));

    let coins = json! ([
        {"coin":"RICK","asset":"RICK","required_confirmations":0,"txversion":4,"overwintered":1},
        {"coin":"MORTY","asset":"MORTY","required_confirmations":0,"txversion":4,"overwintered":1},
        {"coin":"ETOMIC","asset":"ETOMIC","required_confirmations":0,"txversion":4,"overwintered":1},
        {"coin":"ETH","name":"ethereum","etomic":"0x0000000000000000000000000000000000000000"},
        {"coin":"JST","name":"jst","etomic":"0x2b294F029Fde858b2c62184e8390591755521d8E","required_confirmations":2}
    ]);

    let mut mm_bob = unwrap! (MarketMakerIt::start (
>>>>>>> 281d6ec8
        json! ({
            "gui": "nogui",
            "netid": 8999,
            "dht": "on",  // Enable DHT without delay.
            "myipaddr": env::var ("BOB_TRADE_IP") .ok(),
            "rpcip": env::var ("BOB_TRADE_IP") .ok(),
            "canbind": env::var ("BOB_TRADE_PORT") .ok().map (|s| unwrap! (s.parse::<i64>())),
<<<<<<< HEAD
            "passphrase": passphrase,
=======
            "passphrase": bob_passphrase,
>>>>>>> 281d6ec8
            "coins": coins,
            "rpc_password": "password",
            "i_am_seed": true,
        }),
        "password".into(),
        local_start! ("bob")
    ));

<<<<<<< HEAD
    let (_bob_dump_log, _bob_dump_dashboard) = mm.mm_dump();
    log! ({"Bob log path: {}", mm.log_path.display()});
    unwrap! (block_on (mm.wait_for_log (22., |log| log.contains (">>>>>>>>> DEX stats "))));

    let electrum = unwrap! (block_on (mm.rpc (json! ({
        "userpass": mm.userpass,
        "method": "electrum",
        "coin": "QRC20",
        "servers": [{"url":"95.217.83.126:10001"}],
        "mm2": 1,
    }))));
    assert_eq! (electrum.0, StatusCode::OK, "RPC «electrum» failed with status «{}», response «{}»", electrum.0, electrum.1);
    let electrum_json: Json = json::from_str(&electrum.1).unwrap();
    assert_eq!(electrum_json["address"].as_str(), Some("qKEDGuogDhtH9zBnc71QtqT1KDamaR1KJ3"));
    assert_eq!(electrum_json["balance"].as_str(), Some("139"));
    assert_eq!(electrum_json["unspendable_balance"].as_str(), Some("0"));
}

#[test]
fn test_qrc20_withdraw() {
    let passphrase = "cMhHM3PMpMrChygR4bLF7QsTdenhWpFrrmf2UezBG3eeFsz41rtL";
    let coins = json!([
        {"coin":"QRC20","required_confirmations":0,"pubtype": 120,"p2shtype": 50,"wiftype": 128,"segwit": true,"txfee": 0,"mm2": 1,"mature_confirmations":500,
         "protocol":{"QRC20":{"platform":"QTUM","contract_address":"0xd362e096e873eb7907e205fadc6175c6fec7bc44"}}},
    ]);

    let mut mm = unwrap!(MarketMakerIt::start (
=======
    let (_bob_dump_log, _bob_dump_dashboard) = mm_bob.mm_dump();
    log! ({"Bob log path: {}", mm_bob.log_path.display()});
    unwrap! (block_on (mm_bob.wait_for_log (22., |log| log.contains (">>>>>>>>> DEX stats "))));
    log!([block_on(enable_coins_eth_electrum(&mm_bob, vec!["http://195.201.0.6:8565"]))]);

    log!("Issue bob buy request");
    let rc = unwrap! (block_on(mm_bob.rpc (json! ({
        "userpass": mm_bob.userpass,
        "method": "buy",
        "base": "ETH",
        "rel": "JST",
        "price": 1,
        "volume": 0.1,
        "base_confs": 5,
        "base_nota": true,
        "rel_confs": 4,
        "rel_nota": false,
    }))));
    assert!(rc.0.is_success(), "!buy: {}", rc.1);
    let json: Json = json::from_str(&rc.1).unwrap();
    assert_eq!(json["result"]["conf_settings"]["base_confs"], Json::from(5));
    assert_eq!(json["result"]["conf_settings"]["base_nota"], Json::from(true));
    assert_eq!(json["result"]["conf_settings"]["rel_confs"], Json::from(4));
    assert_eq!(json["result"]["conf_settings"]["rel_nota"], Json::from(false));

    // must use coin config as defaults if not set in request
    log!("Issue bob buy request");
    let rc = unwrap! (block_on(mm_bob.rpc (json! ({
        "userpass": mm_bob.userpass,
        "method": "buy",
        "base": "ETH",
        "rel": "JST",
        "price": 1,
        "volume": 0.1,
    }))));
    assert!(rc.0.is_success(), "!buy: {}", rc.1);
    let json: Json = json::from_str(&rc.1).unwrap();
    assert_eq!(json["result"]["conf_settings"]["base_confs"], Json::from(1));
    assert_eq!(json["result"]["conf_settings"]["base_nota"], Json::from(false));
    assert_eq!(json["result"]["conf_settings"]["rel_confs"], Json::from(2));
    assert_eq!(json["result"]["conf_settings"]["rel_nota"], Json::from(false));
}

#[test]
fn test_sell_conf_settings() {
    let bob_passphrase = unwrap! (get_passphrase (&".env.client", "BOB_PASSPHRASE"));

    let coins = json! ([
        {"coin":"RICK","asset":"RICK","required_confirmations":0,"txversion":4,"overwintered":1},
        {"coin":"MORTY","asset":"MORTY","required_confirmations":0,"txversion":4,"overwintered":1},
        {"coin":"ETOMIC","asset":"ETOMIC","required_confirmations":0,"txversion":4,"overwintered":1},
        {"coin":"ETH","name":"ethereum","etomic":"0x0000000000000000000000000000000000000000"},
        {"coin":"JST","name":"jst","etomic":"0x2b294F029Fde858b2c62184e8390591755521d8E","required_confirmations":2}
    ]);

    let mut mm_bob = unwrap! (MarketMakerIt::start (
>>>>>>> 281d6ec8
        json! ({
            "gui": "nogui",
            "netid": 8999,
            "dht": "on",  // Enable DHT without delay.
            "myipaddr": env::var ("BOB_TRADE_IP") .ok(),
            "rpcip": env::var ("BOB_TRADE_IP") .ok(),
            "canbind": env::var ("BOB_TRADE_PORT") .ok().map (|s| unwrap! (s.parse::<i64>())),
<<<<<<< HEAD
            "passphrase": passphrase,
=======
            "passphrase": bob_passphrase,
>>>>>>> 281d6ec8
            "coins": coins,
            "rpc_password": "password",
            "i_am_seed": true,
        }),
        "password".into(),
        local_start! ("bob")
    ));

<<<<<<< HEAD
    let (_bob_dump_log, _bob_dump_dashboard) = mm.mm_dump();
    log!({ "Bob log path: {}", mm.log_path.display() });
    unwrap!(block_on (mm.wait_for_log (22., |log| log.contains (">>>>>>>>> DEX stats "))));

    let electrum = unwrap!(block_on (mm.rpc (json! ({
        "userpass": mm.userpass,
        "method": "electrum",
        "coin": "QRC20",
        "servers": [{"url":"95.217.83.126:10001"}],
        "mm2": 1,
    }))));
    assert_eq!(electrum.0, StatusCode::OK, "RPC «electrum» failed with status «{}», response «{}»", electrum.0, electrum.1);
    let electrum_json: Json = json::from_str(&electrum.1).unwrap();
    assert_eq!(electrum_json["address"].as_str(), Some("qXxsj5RtciAby9T7m98AgAATL4zTi4UwDG"));
    log!("electrum_json: " [electrum_json]);
    let balance: f64 = electrum_json["balance"].as_str().unwrap().parse().unwrap();
    log!("Balance " (balance));

    let amount = 10;

    let withdraw = unwrap!(block_on (mm.rpc (json! ({
        "userpass": mm.userpass,
        "method": "withdraw",
        "coin": "QRC20",
        "to": "qHmJ3KA6ZAjR9wGjpFASn4gtUSeFAqdZgs",
        "amount": amount,
        "fee": {
            "type": "Qrc20Gas",
            "gas_limit": 2_500_000,
            "gas_price": 40,
        }
    }))));

    let withdraw_json: Json = unwrap!(json::from_str(&withdraw.1));
    assert!(withdraw.0.is_success(), "QRC20 withdraw: {}", withdraw.1);

    log!((withdraw_json));
    assert!(withdraw_json["tx_hex"].as_str().unwrap().contains("5403a02526012844a9059cbb0000000000000000000000000240b898276ad2cc0d2fe6f527e8e31104e7fde3000000000000000000000000000000000000000000000000000000003b9aca0014d362e096e873eb7907e205fadc6175c6fec7bc44c2"));

    let send_tx = unwrap!(block_on (mm.rpc (json! ({
        "userpass": mm.userpass,
        "method": "send_raw_transaction",
        "coin": "QRC20",
        "tx_hex": withdraw_json["tx_hex"],
    }))));
    assert!(send_tx.0.is_success(), "QRC20 send_raw_transaction: {}", send_tx.1);
    log!((send_tx.1));
}

#[test]
/// Test if the setprice/buy/sell returns an error on attempt to swap QRC20
/// Note: remove the test after the QRC20 supports swaps
fn test_qrc20_wallet_only() {
    let passphrase = "cMhHM3PMpMrChygR4bLF7QsTdenhWpFrrmf2UezBG3eeFsz41rtL";
    let coins = json!([
        {"coin":"QRC20","required_confirmations":0,"pubtype": 120,"p2shtype": 50,"wiftype": 128,"segwit": true,"txfee": 0,"mm2": 1,"mature_confirmations":500,
         "protocol":{"QRC20":{"platform":"QTUM","contract_address":"0xd362e096e873eb7907e205fadc6175c6fec7bc44"}}},
        {"coin":"RICK","asset":"RICK","rpcport":8923,"txversion":4,"overwintered":1,"protocol":"UTXO"},
    ]);

    let mut mm = unwrap!(MarketMakerIt::start (
=======
    let (_bob_dump_log, _bob_dump_dashboard) = mm_bob.mm_dump();
    log! ({"Bob log path: {}", mm_bob.log_path.display()});
    unwrap! (block_on (mm_bob.wait_for_log (22., |log| log.contains (">>>>>>>>> DEX stats "))));
    log!([block_on(enable_coins_eth_electrum(&mm_bob, vec!["http://195.201.0.6:8565"]))]);

    log!("Issue bob sell request");
    let rc = unwrap! (block_on(mm_bob.rpc (json! ({
        "userpass": mm_bob.userpass,
        "method": "sell",
        "base": "ETH",
        "rel": "JST",
        "price": 1,
        "volume": 0.1,
        "base_confs": 5,
        "base_nota": true,
        "rel_confs": 4,
        "rel_nota": false,
    }))));
    assert!(rc.0.is_success(), "!sell: {}", rc.1);
    let json: Json = json::from_str(&rc.1).unwrap();
    assert_eq!(json["result"]["conf_settings"]["base_confs"], Json::from(5));
    assert_eq!(json["result"]["conf_settings"]["base_nota"], Json::from(true));
    assert_eq!(json["result"]["conf_settings"]["rel_confs"], Json::from(4));
    assert_eq!(json["result"]["conf_settings"]["rel_nota"], Json::from(false));

    // must use coin config as defaults if not set in request
    log!("Issue bob sell request");
    let rc = unwrap! (block_on(mm_bob.rpc (json! ({
        "userpass": mm_bob.userpass,
        "method": "sell",
        "base": "ETH",
        "rel": "JST",
        "price": 1,
        "volume": 0.1,
    }))));
    assert!(rc.0.is_success(), "!sell: {}", rc.1);
    let json: Json = json::from_str(&rc.1).unwrap();
    assert_eq!(json["result"]["conf_settings"]["base_confs"], Json::from(1));
    assert_eq!(json["result"]["conf_settings"]["base_nota"], Json::from(false));
    assert_eq!(json["result"]["conf_settings"]["rel_confs"], Json::from(2));
    assert_eq!(json["result"]["conf_settings"]["rel_nota"], Json::from(false));
}

#[test]
fn test_set_price_conf_settings() {
    let bob_passphrase = unwrap! (get_passphrase (&".env.client", "BOB_PASSPHRASE"));

    let coins = json! ([
        {"coin":"RICK","asset":"RICK","required_confirmations":0,"txversion":4,"overwintered":1},
        {"coin":"MORTY","asset":"MORTY","required_confirmations":0,"txversion":4,"overwintered":1},
        {"coin":"ETOMIC","asset":"ETOMIC","required_confirmations":0,"txversion":4,"overwintered":1},
        {"coin":"ETH","name":"ethereum","etomic":"0x0000000000000000000000000000000000000000"},
        {"coin":"JST","name":"jst","etomic":"0x2b294F029Fde858b2c62184e8390591755521d8E","required_confirmations":2}
    ]);

    let mut mm_bob = unwrap! (MarketMakerIt::start (
>>>>>>> 281d6ec8
        json! ({
            "gui": "nogui",
            "netid": 8999,
            "dht": "on",  // Enable DHT without delay.
            "myipaddr": env::var ("BOB_TRADE_IP") .ok(),
            "rpcip": env::var ("BOB_TRADE_IP") .ok(),
            "canbind": env::var ("BOB_TRADE_PORT") .ok().map (|s| unwrap! (s.parse::<i64>())),
<<<<<<< HEAD
            "passphrase": passphrase,
=======
            "passphrase": bob_passphrase,
>>>>>>> 281d6ec8
            "coins": coins,
            "rpc_password": "password",
            "i_am_seed": true,
        }),
        "password".into(),
        local_start! ("bob")
    ));
<<<<<<< HEAD
    let (_dump_log, _dump_dashboard) = mm_dump(&mm.log_path);
    log!({ "log path: {}", mm.log_path.display() });
    unwrap!(block_on(mm.wait_for_log(22., |log| log.contains(">>>>>>>>> DEX stats "))));

    let _electrum = block_on(enable_electrum(&mm, "RICK", vec!["electrum1.cipig.net:10017", "electrum2.cipig.net:10017", "electrum3.cipig.net:10017"]));
    let electrum = unwrap!(block_on(mm.rpc(json!({
        "userpass": mm.userpass,
        "method": "electrum",
        "coin": "QRC20",
        "servers": [{"url":"95.217.83.126:10001"}],
        "mm2": 1,
    }))));
    assert_eq!(electrum.0, StatusCode::OK, "RPC «electrum» failed with status «{}», response «{}»", electrum.0, electrum.1);
    let electrum_json: Json = json::from_str(&electrum.1).unwrap();
    assert_eq!(electrum_json["address"].as_str(), Some("qXxsj5RtciAby9T7m98AgAATL4zTi4UwDG"));

    let rc = unwrap!(block_on(mm.rpc(json!({
        "userpass": mm.userpass,
        "method": "setprice",
        "base": "QRC20",
        "rel": "RICK",
        "price": 0.9,
        "volume": "0.9",
    }))));
    assert!(rc.0.is_server_error(), "setprice should have failed, but got {:?}", rc);
    assert!(rc.1.contains("Base coin is wallet only"));

    let rc = unwrap!(block_on(mm.rpc(json!({
        "userpass": mm.userpass,
        "method": "setprice",
        "base": "RICK",
        "rel": "QRC20",
        "price": 0.9,
        "volume": "0.9",
    }))));
    assert!(rc.0.is_server_error(), "setprice should have failed, but got {:?}", rc);
    assert!(rc.1.contains("Rel coin is wallet only"));

    let rc = unwrap!(block_on(mm.rpc(json!({
        "userpass": mm.userpass,
        "method": "buy",
        "base": "QRC20",
        "rel": "RICK",
        "price": 0.9,
        "volume": "0.9",
    }))));
    assert!(rc.0.is_server_error(), "buy should have failed, but got {:?}", rc);
    assert!(rc.1.contains("Base coin is wallet only"));

    let rc = unwrap!(block_on(mm.rpc(json!({
        "userpass": mm.userpass,
        "method": "buy",
        "base": "RICK",
        "rel": "QRC20",
        "price": 0.9,
        "volume": "0.9",
    }))));
    assert!(rc.0.is_server_error(), "buy should have failed, but got {:?}", rc);
    assert!(rc.1.contains("Rel coin is wallet only"));

    let rc = unwrap!(block_on(mm.rpc(json!({
        "userpass": mm.userpass,
        "method": "sell",
        "base": "QRC20",
        "rel": "RICK",
        "price": 0.9,
        "volume": "0.9",
    }))));
    assert!(rc.0.is_server_error(), "sell should have failed, but got {:?}", rc);
    assert!(rc.1.contains("Base coin is wallet only"));

    let rc = unwrap!(block_on(mm.rpc(json!({
        "userpass": mm.userpass,
        "method": "sell",
        "base": "RICK",
        "rel": "QRC20",
        "price": 0.9,
        "volume": "0.9",
    }))));
    assert!(rc.0.is_server_error(), "sell should have failed, but got {:?}", rc);
    assert!(rc.1.contains("Rel coin is wallet only"));
=======

    let (_bob_dump_log, _bob_dump_dashboard) = mm_bob.mm_dump();
    log! ({"Bob log path: {}", mm_bob.log_path.display()});
    unwrap! (block_on (mm_bob.wait_for_log (22., |log| log.contains (">>>>>>>>> DEX stats "))));
    log!([block_on(enable_coins_eth_electrum(&mm_bob, vec!["http://195.201.0.6:8565"]))]);

    log!("Issue bob sell request");
    let rc = unwrap! (block_on(mm_bob.rpc (json! ({
        "userpass": mm_bob.userpass,
        "method": "setprice",
        "base": "ETH",
        "rel": "JST",
        "price": 1,
        "volume": 0.1,
        "base_confs": 5,
        "base_nota": true,
        "rel_confs": 4,
        "rel_nota": false,
    }))));
    assert!(rc.0.is_success(), "!setprice: {}", rc.1);
    let json: Json = json::from_str(&rc.1).unwrap();
    assert_eq!(json["result"]["conf_settings"]["base_confs"], Json::from(5));
    assert_eq!(json["result"]["conf_settings"]["base_nota"], Json::from(true));
    assert_eq!(json["result"]["conf_settings"]["rel_confs"], Json::from(4));
    assert_eq!(json["result"]["conf_settings"]["rel_nota"], Json::from(false));

    // must use coin config as defaults if not set in request
    log!("Issue bob sell request");
    let rc = unwrap! (block_on(mm_bob.rpc (json! ({
        "userpass": mm_bob.userpass,
        "method": "setprice",
        "base": "ETH",
        "rel": "JST",
        "price": 1,
        "volume": 0.1,
    }))));
    assert!(rc.0.is_success(), "!setprice: {}", rc.1);
    let json: Json = json::from_str(&rc.1).unwrap();
    assert_eq!(json["result"]["conf_settings"]["base_confs"], Json::from(1));
    assert_eq!(json["result"]["conf_settings"]["base_nota"], Json::from(false));
    assert_eq!(json["result"]["conf_settings"]["rel_confs"], Json::from(2));
    assert_eq!(json["result"]["conf_settings"]["rel_nota"], Json::from(false));
>>>>>>> 281d6ec8
}

#[test]
// https://github.com/KomodoPlatform/atomicDEX-API/issues/683
// trade fee should return numbers in all 3 available formats and
// "amount" must be always in decimal representation for backwards compatibility
fn test_trade_fee_returns_numbers_in_various_formats() {
    let coins = json!([
        {"coin":"RICK","asset":"RICK","rpcport":8923,"txversion":4,"overwintered":1,"protocol":"UTXO"},
        {"coin":"MORTY","asset":"MORTY","rpcport":11608,"txversion":4,"overwintered":1,"protocol":"UTXO"},
        {"coin":"ETH","name":"ethereum","protocol":"ETH","rpcport":80},
        {"coin":"JST","name":"jst","protocol":{"ERC20":{"platform":"ETH","contract_address":"0xc0eb7AeD740E1796992A08962c15661bDEB58003"}}}
    ]);

    // start bob and immediately place the order
    let mut mm_bob = unwrap! (MarketMakerIt::start (
        json! ({
            "gui": "nogui",
            "netid": 9998,
            "dht": "on",  // Enable DHT without delay.
            "myipaddr": env::var ("BOB_TRADE_IP") .ok(),
            "rpcip": env::var ("BOB_TRADE_IP") .ok(),
            "canbind": env::var ("BOB_TRADE_PORT") .ok().map (|s| unwrap! (s.parse::<i64>())),
            "passphrase": "bob passphrase",
            "coins": coins,
            "i_am_seed": true,
            "rpc_password": "pass",
        }),
        "pass".into(),
        match var ("LOCAL_THREAD_MM") {Ok (ref e) if e == "bob" => Some (local_start()), _ => None}
    ));
    let (_bob_dump_log, _bob_dump_dashboard) = mm_dump (&mm_bob.log_path);
    log!({"Bob log path: {}", mm_bob.log_path.display()});
    unwrap! (block_on (mm_bob.wait_for_log (22., |log| log.contains (">>>>>>>>> DEX stats "))));
    block_on(enable_coins_eth_electrum (&mm_bob, vec!["https://ropsten.infura.io/v3/c01c1b4cf66642528547624e1d6d9d6b"]));

    let rc = unwrap! (block_on (mm_bob.rpc (json! ({
        "userpass": mm_bob.userpass,
        "method": "get_trade_fee",
        "coin": "RICK",
    }))));
    assert!(rc.0.is_success(), "!get_trade_fee: {}", rc.1);
    let trade_fee_json: Json = json::from_str(&rc.1).unwrap();
    let _amount_dec: BigDecimal = json::from_value(trade_fee_json["result"]["amount"].clone()).unwrap();
    let _amount_rat: BigRational = json::from_value(trade_fee_json["result"]["amount_rat"].clone()).unwrap();
    let _amount_fraction: Fraction = json::from_value(trade_fee_json["result"]["amount_fraction"].clone()).unwrap();
}

#[test]
fn test_orderbook_is_mine_orders() {
    let coins = json!([
        {"coin":"RICK","asset":"RICK","rpcport":8923,"txversion":4,"overwintered":1},
        {"coin":"MORTY","asset":"MORTY","rpcport":11608,"txversion":4,"overwintered":1},
        {"coin":"ETH","name":"ethereum","etomic":"0x0000000000000000000000000000000000000000","rpcport":80},
        {"coin":"JST","name":"jst","etomic":"0xc0eb7AeD740E1796992A08962c15661bDEB58003"}
    ]);

    // start bob and immediately place the order
    let mut mm_bob = unwrap! (MarketMakerIt::start (
        json! ({
            "gui": "nogui",
            "netid": 9998,
            "dht": "on",  // Enable DHT without delay.
            "myipaddr": env::var ("BOB_TRADE_IP") .ok(),
            "rpcip": env::var ("BOB_TRADE_IP") .ok(),
            "canbind": env::var ("BOB_TRADE_PORT") .ok().map (|s| unwrap! (s.parse::<i64>())),
            "passphrase": "bob passphrase",
            "coins": coins,
            "i_am_seed": true,
            "rpc_password": "pass",
        }),
        "pass".into(),
        match var ("LOCAL_THREAD_MM") {Ok (ref e) if e == "bob" => Some (local_start()), _ => None}
    ));
    let (_bob_dump_log, _bob_dump_dashboard) = mm_dump (&mm_bob.log_path);
    log!({"Bob log path: {}", mm_bob.log_path.display()});
    unwrap! (block_on (mm_bob.wait_for_log (22., |log| log.contains (">>>>>>>>> DEX stats "))));
    // Enable coins on Bob side. Print the replies in case we need the "address".
    log! ({"enable_coins (bob): {:?}", block_on (enable_coins_eth_electrum (&mm_bob, vec!["https://ropsten.infura.io/v3/c01c1b4cf66642528547624e1d6d9d6b"]))});

    let rc = unwrap! (block_on (mm_bob.rpc (json! ({
        "userpass": mm_bob.userpass,
        "method": "setprice",
        "base": "RICK",
        "rel": "MORTY",
        "price": 0.9,
        "volume": "0.9",
    }))));
    assert! (rc.0.is_success(), "!setprice: {}", rc.1);
    let _bob_setprice: Json = unwrap!(json::from_str(&rc.1));

    let mut mm_alice = unwrap! (MarketMakerIt::start (
        json! ({
            "gui": "nogui",
            "netid": 9998,
            "dht": "on",  // Enable DHT without delay.
            "myipaddr": env::var ("ALICE_TRADE_IP") .ok(),
            "rpcip": env::var ("ALICE_TRADE_IP") .ok(),
            "passphrase": "alice passphrase",
            "coins": coins,
            "seednodes": [fomat!((mm_bob.ip))],
            "rpc_password": "pass",
        }),
        "pass".into(),
        match var ("LOCAL_THREAD_MM") {Ok (ref e) if e == "alice" => Some (local_start()), _ => None}
    ));

    let (_alice_dump_log, _alice_dump_dashboard) = mm_dump (&mm_alice.log_path);
    log!({"Alice log path: {}", mm_alice.log_path.display()});

    unwrap! (block_on (mm_alice.wait_for_log (22., |log| log.contains (">>>>>>>>> DEX stats "))));

    // Enable coins on Alice side. Print the replies in case we need the "address".
    log! ({"enable_coins (alice): {:?}", block_on (enable_coins_eth_electrum (&mm_alice, vec!["https://ropsten.infura.io/v3/c01c1b4cf66642528547624e1d6d9d6b"]))});

    log!("Give Alice 15 seconds to import the order…");
    thread::sleep(Duration::from_secs(15));

    // Bob orderbook must show 1 mine order
    log!("Get RICK/MORTY orderbook on Bob side");
    let rc = unwrap! (block_on (mm_bob.rpc (json! ({
        "userpass": mm_bob.userpass,
        "method": "orderbook",
        "base": "RICK",
        "rel": "MORTY",
    }))));
    assert! (rc.0.is_success(), "!orderbook: {}", rc.1);

    let bob_orderbook: Json = unwrap!(json::from_str(&rc.1));
    log!("Bob orderbook " [bob_orderbook]);
    let asks = bob_orderbook["asks"].as_array().unwrap();
    assert_eq!(asks.len(), 1, "Bob RICK/MORTY orderbook must have exactly 1 ask");
    let is_mine = asks[0]["is_mine"].as_bool().unwrap();
    assert_eq!(is_mine, true);

    // Alice orderbook must show 1 not-mine order
    log!("Get RICK/MORTY orderbook on Alice side");
    let rc = unwrap! (block_on (mm_alice.rpc (json! ({
        "userpass": mm_alice.userpass,
        "method": "orderbook",
        "base": "RICK",
        "rel": "MORTY",
    }))));
    assert! (rc.0.is_success(), "!orderbook: {}", rc.1);

    let alice_orderbook: Json = unwrap!(json::from_str(&rc.1));
    log!("Alice orderbook " [alice_orderbook]);
    let asks = alice_orderbook["asks"].as_array().unwrap();
    assert_eq!(asks.len(), 1, "Alice RICK/MORTY orderbook must have exactly 1 ask");
    let is_mine = asks[0]["is_mine"].as_bool().unwrap();
    assert_eq!(is_mine, false);

    // make another order by Alice
    let rc = unwrap! (block_on (mm_alice.rpc (json! ({
        "userpass": mm_alice.userpass,
        "method": "setprice",
        "base": "RICK",
        "rel": "MORTY",
        "price": 1,
        "volume": 0.1,
    }))));
    assert! (rc.0.is_success(), "!buy: {}", rc.1);

    log!("Give Bob 15 seconds to import the order…");
    thread::sleep(Duration::from_secs(15));

    // Bob orderbook must show 1 mine and 1 non-mine orders.
    // Request orderbook with reverse base and rel coins to check bids instead of asks
    log!("Get RICK/MORTY orderbook on Bob side");
    let rc = unwrap! (block_on (mm_bob.rpc (json! ({
        "userpass": mm_bob.userpass,
        "method": "orderbook",
        "base": "MORTY",
        "rel": "RICK",
    }))));
    assert! (rc.0.is_success(), "!orderbook: {}", rc.1);

    let bob_orderbook: Json = unwrap!(json::from_str(&rc.1));
    log!("Bob orderbook " [bob_orderbook]);
    let asks = bob_orderbook["asks"].as_array().unwrap();
    let bids = bob_orderbook["bids"].as_array().unwrap();
    assert!(asks.is_empty(), "Bob MORTY/RICK orderbook must contain an empty asks");
    assert_eq!(bids.len(), 2, "Bob MORTY/RICK orderbook must have exactly 2 bids");
    let mine_orders = bids.iter().filter(|bid| bid["is_mine"].as_bool().unwrap()).count();
    assert_eq!(mine_orders, 1, "Bob RICK/MORTY orderbook must have exactly 1 mine bid");

    // Alice orderbook must show 1 mine and 1 non-mine orders
    log!("Get RICK/MORTY orderbook on Alice side");
    let rc = unwrap! (block_on (mm_bob.rpc (json! ({
        "userpass": mm_bob.userpass,
        "method": "orderbook",
        "base": "RICK",
        "rel": "MORTY",
    }))));
    assert! (rc.0.is_success(), "!orderbook: {}", rc.1);

    let alice_orderbook: Json = unwrap!(json::from_str(&rc.1));
    log!("Alice orderbook " [alice_orderbook]);
    let asks = alice_orderbook["asks"].as_array().unwrap();
    let bids = alice_orderbook["bids"].as_array().unwrap();
    assert!(bids.is_empty(), "Alice MORTY/RICK orderbook must contain an empty bids");
    assert_eq!(asks.len(), 2, "Alice MORTY/RICK orderbook must have exactly 2 asks");
    let mine_orders = asks.iter().filter(|ask| ask["is_mine"].as_bool().unwrap()).count();
    assert_eq!(mine_orders, 1, "Alice RICK/MORTY orderbook must have exactly 1 mine bid");
}

// HOWTO
// 1. Install Firefox.
// 2. Install forked version of wasm-bindgen-cli: cargo install wasm-bindgen-cli --git https://github.com/artemii235/wasm-bindgen.git
// 3. Download Gecko driver for your OS: https://github.com/mozilla/geckodriver/releases
// 4. Run HEADLESS_TIMEOUT=120 GECKODRIVER=PATH_TO_GECKO_DRIVER_BIN cargo test --target wasm32-unknown-unknown --features w-bindgen
#[cfg(feature = "w-bindgen")]
mod wasm_bindgen_tests {
    use futures01::Future;
    use js_sys::Promise;
    use lazy_static::lazy_static;
    use wasm_bindgen_test::*;
    use wasm_bindgen::prelude::*;
    use web_sys::console;
    use wasm_bindgen_futures::JsFuture;
    use super::*;

    wasm_bindgen_test_configure!(run_in_browser);

    #[wasm_bindgen]
    extern "C" {
        fn setInterval(closure: &Closure<FnMut()>, millis: u32) -> f64;
        fn cancelInterval(token: f64);
    }

    pub struct Interval {
        closure: Closure<FnMut()>,
    }

    impl Interval {
        fn new() -> Interval {
            let closure = Closure::new({common::executor::run});
            Interval {
                closure,
            }
        }
    }

    unsafe impl Send for Interval {}
    unsafe impl Sync for Interval {}

    lazy_static! {
        static ref EXECUTOR_INTERVAL: Interval = Interval::new();
    }

    #[wasm_bindgen(raw_module = "./js/defined-in-js.js")]
    extern "C" {
        fn sleep(ms: u32) -> Promise;
    }

    #[wasm_bindgen_test]
    async fn test_swap() {
        use common::mm_ctx::MmCtxBuilder;
        use coins::lp_coininit;
        use futures::{Future, TryFutureExt};
        use futures::future::join;
        use crate::mm2::lp_swap::{run_maker_swap, run_taker_swap, MakerSwap, TakerSwap};

        setInterval(&EXECUTOR_INTERVAL.closure, 200);
        let key_pair_taker = key_pair_from_seed("spice describe gravity federal blast come thank unfair canal monkey style afraid").unwrap();
        let key_pair_maker = key_pair_from_seed("also shoot benefit prefer juice shell elder veteran woman mimic image kidney").unwrap();
        let conf = json!({
            "coins": [{
                "coin": "ETH",
                "name": "ethereum",
                "fname": "Ethereum",
                "protocol":"ETH",
                "rpcport": 80,
                "mm2": 1
            }, {
                "coin": "JST",
                "name": "jst",
                "fname": "jst",
                "protocol":{"ERC20":{"platform":"ETH","contract_address":"0x2b294F029Fde858b2c62184e8390591755521d8E"}},
                "rpcport": 80,
                "mm2": 1
            }]
        });
        let ctx_taker = MmCtxBuilder::new().with_conf(conf.clone()).with_secp256k1_key_pair(key_pair_taker).into_mm_arc();
        let ctx_maker = MmCtxBuilder::new().with_conf(conf).with_secp256k1_key_pair(key_pair_maker).into_mm_arc();

        let req = json!({
            "urls":["http://195.201.0.6:8565"],
            "swap_contract_address":"0xa09ad3cd7e96586ebd05a2607ee56b56fb2db8fd"
        });
        let eth_taker = lp_coininit(&ctx_taker, "ETH", &req).await.unwrap();
        let jst_taker = lp_coininit(&ctx_taker, "JST", &req).await.unwrap();
        let eth_maker = lp_coininit(&ctx_maker, "ETH", &req).await.unwrap();
        let jst_maker = lp_coininit(&ctx_maker, "JST", &req).await.unwrap();
        let taker_swap = TakerSwap::new(
            ctx_taker.clone(),
            [0; 32].into(),
            eth_taker.clone(),
            jst_taker.clone(),
            1.into(),
            1.into(),
            (**ctx_taker.secp256k1_key_pair().public()).into(),
            "7c9319b2-866d-412f-bb82-a311b675fc52".to_owned(),
        );

        let maker_swap = MakerSwap::new(
            ctx_maker.clone(),
            [0; 32].into(),
            eth_maker.clone(),
            jst_maker.clone(),
            1.into(),
            1.into(),
            (**ctx_maker.secp256k1_key_pair().public()).into(),
            "7c9319b2-866d-412f-bb82-a311b675fc52".to_owned(),
        );
        join(run_taker_swap(taker_swap, None), run_maker_swap(maker_swap, None)).await;
    }
}<|MERGE_RESOLUTION|>--- conflicted
+++ resolved
@@ -2491,7 +2491,6 @@
 }
 
 #[test]
-<<<<<<< HEAD
 fn qrc20_activate_electrum() {
     let passphrase = "cV463HpebE2djP9ugJry5wZ9st5cc6AbkHXGryZVPXMH1XJK8cVU";
     let coins = json! ([
@@ -2500,20 +2499,6 @@
     ]);
 
     let mut mm = unwrap! (MarketMakerIt::start (
-=======
-fn test_buy_conf_settings() {
-    let bob_passphrase = unwrap! (get_passphrase (&".env.client", "BOB_PASSPHRASE"));
-
-    let coins = json! ([
-        {"coin":"RICK","asset":"RICK","required_confirmations":0,"txversion":4,"overwintered":1},
-        {"coin":"MORTY","asset":"MORTY","required_confirmations":0,"txversion":4,"overwintered":1},
-        {"coin":"ETOMIC","asset":"ETOMIC","required_confirmations":0,"txversion":4,"overwintered":1},
-        {"coin":"ETH","name":"ethereum","etomic":"0x0000000000000000000000000000000000000000"},
-        {"coin":"JST","name":"jst","etomic":"0x2b294F029Fde858b2c62184e8390591755521d8E","required_confirmations":2}
-    ]);
-
-    let mut mm_bob = unwrap! (MarketMakerIt::start (
->>>>>>> 281d6ec8
         json! ({
             "gui": "nogui",
             "netid": 8999,
@@ -2521,11 +2506,7 @@
             "myipaddr": env::var ("BOB_TRADE_IP") .ok(),
             "rpcip": env::var ("BOB_TRADE_IP") .ok(),
             "canbind": env::var ("BOB_TRADE_PORT") .ok().map (|s| unwrap! (s.parse::<i64>())),
-<<<<<<< HEAD
             "passphrase": passphrase,
-=======
-            "passphrase": bob_passphrase,
->>>>>>> 281d6ec8
             "coins": coins,
             "rpc_password": "password",
             "i_am_seed": true,
@@ -2534,7 +2515,6 @@
         local_start! ("bob")
     ));
 
-<<<<<<< HEAD
     let (_bob_dump_log, _bob_dump_dashboard) = mm.mm_dump();
     log! ({"Bob log path: {}", mm.log_path.display()});
     unwrap! (block_on (mm.wait_for_log (22., |log| log.contains (">>>>>>>>> DEX stats "))));
@@ -2562,7 +2542,209 @@
     ]);
 
     let mut mm = unwrap!(MarketMakerIt::start (
-=======
+        json! ({
+            "gui": "nogui",
+            "netid": 8999,
+            "dht": "on",  // Enable DHT without delay.
+            "myipaddr": env::var ("BOB_TRADE_IP") .ok(),
+            "rpcip": env::var ("BOB_TRADE_IP") .ok(),
+            "canbind": env::var ("BOB_TRADE_PORT") .ok().map (|s| unwrap! (s.parse::<i64>())),
+            "passphrase": passphrase,
+            "coins": coins,
+            "rpc_password": "password",
+            "i_am_seed": true,
+        }),
+        "password".into(),
+        local_start! ("bob")
+    ));
+
+    let (_bob_dump_log, _bob_dump_dashboard) = mm.mm_dump();
+    log!({ "Bob log path: {}", mm.log_path.display() });
+    unwrap!(block_on (mm.wait_for_log (22., |log| log.contains (">>>>>>>>> DEX stats "))));
+
+    let electrum = unwrap!(block_on (mm.rpc (json! ({
+        "userpass": mm.userpass,
+        "method": "electrum",
+        "coin": "QRC20",
+        "servers": [{"url":"95.217.83.126:10001"}],
+        "mm2": 1,
+    }))));
+    assert_eq!(electrum.0, StatusCode::OK, "RPC «electrum» failed with status «{}», response «{}»", electrum.0, electrum.1);
+    let electrum_json: Json = json::from_str(&electrum.1).unwrap();
+    assert_eq!(electrum_json["address"].as_str(), Some("qXxsj5RtciAby9T7m98AgAATL4zTi4UwDG"));
+    log!("electrum_json: " [electrum_json]);
+    let balance: f64 = electrum_json["balance"].as_str().unwrap().parse().unwrap();
+    log!("Balance " (balance));
+
+    let amount = 10;
+
+    let withdraw = unwrap!(block_on (mm.rpc (json! ({
+        "userpass": mm.userpass,
+        "method": "withdraw",
+        "coin": "QRC20",
+        "to": "qHmJ3KA6ZAjR9wGjpFASn4gtUSeFAqdZgs",
+        "amount": amount,
+        "fee": {
+            "type": "Qrc20Gas",
+            "gas_limit": 2_500_000,
+            "gas_price": 40,
+        }
+    }))));
+
+    let withdraw_json: Json = unwrap!(json::from_str(&withdraw.1));
+    assert!(withdraw.0.is_success(), "QRC20 withdraw: {}", withdraw.1);
+
+    log!((withdraw_json));
+    assert!(withdraw_json["tx_hex"].as_str().unwrap().contains("5403a02526012844a9059cbb0000000000000000000000000240b898276ad2cc0d2fe6f527e8e31104e7fde3000000000000000000000000000000000000000000000000000000003b9aca0014d362e096e873eb7907e205fadc6175c6fec7bc44c2"));
+
+    let send_tx = unwrap!(block_on (mm.rpc (json! ({
+        "userpass": mm.userpass,
+        "method": "send_raw_transaction",
+        "coin": "QRC20",
+        "tx_hex": withdraw_json["tx_hex"],
+    }))));
+    assert!(send_tx.0.is_success(), "QRC20 send_raw_transaction: {}", send_tx.1);
+    log!((send_tx.1));
+}
+
+#[test]
+/// Test if the setprice/buy/sell returns an error on attempt to swap QRC20
+/// Note: remove the test after the QRC20 supports swaps
+fn test_qrc20_wallet_only() {
+    let passphrase = "cMhHM3PMpMrChygR4bLF7QsTdenhWpFrrmf2UezBG3eeFsz41rtL";
+    let coins = json!([
+        {"coin":"QRC20","required_confirmations":0,"pubtype": 120,"p2shtype": 50,"wiftype": 128,"segwit": true,"txfee": 0,"mm2": 1,"mature_confirmations":500,
+         "protocol":{"QRC20":{"platform":"QTUM","contract_address":"0xd362e096e873eb7907e205fadc6175c6fec7bc44"}}},
+        {"coin":"RICK","asset":"RICK","rpcport":8923,"txversion":4,"overwintered":1,"protocol":"UTXO"},
+    ]);
+
+    let mut mm = unwrap!(MarketMakerIt::start (
+        json! ({
+            "gui": "nogui",
+            "netid": 8999,
+            "dht": "on",  // Enable DHT without delay.
+            "myipaddr": env::var ("BOB_TRADE_IP") .ok(),
+            "rpcip": env::var ("BOB_TRADE_IP") .ok(),
+            "canbind": env::var ("BOB_TRADE_PORT") .ok().map (|s| unwrap! (s.parse::<i64>())),
+            "passphrase": passphrase,
+            "coins": coins,
+            "rpc_password": "password",
+            "i_am_seed": true,
+        }),
+        "password".into(),
+        local_start! ("bob")
+    ));
+    let (_dump_log, _dump_dashboard) = mm_dump(&mm.log_path);
+    log!({ "log path: {}", mm.log_path.display() });
+    unwrap!(block_on(mm.wait_for_log(22., |log| log.contains(">>>>>>>>> DEX stats "))));
+
+    let _electrum = block_on(enable_electrum(&mm, "RICK", vec!["electrum1.cipig.net:10017", "electrum2.cipig.net:10017", "electrum3.cipig.net:10017"]));
+    let electrum = unwrap!(block_on(mm.rpc(json!({
+        "userpass": mm.userpass,
+        "method": "electrum",
+        "coin": "QRC20",
+        "servers": [{"url":"95.217.83.126:10001"}],
+        "mm2": 1,
+    }))));
+    assert_eq!(electrum.0, StatusCode::OK, "RPC «electrum» failed with status «{}», response «{}»", electrum.0, electrum.1);
+    let electrum_json: Json = json::from_str(&electrum.1).unwrap();
+    assert_eq!(electrum_json["address"].as_str(), Some("qXxsj5RtciAby9T7m98AgAATL4zTi4UwDG"));
+
+    let rc = unwrap!(block_on(mm.rpc(json!({
+        "userpass": mm.userpass,
+        "method": "setprice",
+        "base": "QRC20",
+        "rel": "RICK",
+        "price": 0.9,
+        "volume": "0.9",
+    }))));
+    assert!(rc.0.is_server_error(), "setprice should have failed, but got {:?}", rc);
+    assert!(rc.1.contains("Base coin is wallet only"));
+
+    let rc = unwrap!(block_on(mm.rpc(json!({
+        "userpass": mm.userpass,
+        "method": "setprice",
+        "base": "RICK",
+        "rel": "QRC20",
+        "price": 0.9,
+        "volume": "0.9",
+    }))));
+    assert!(rc.0.is_server_error(), "setprice should have failed, but got {:?}", rc);
+    assert!(rc.1.contains("Rel coin is wallet only"));
+
+    let rc = unwrap!(block_on(mm.rpc(json!({
+        "userpass": mm.userpass,
+        "method": "buy",
+        "base": "QRC20",
+        "rel": "RICK",
+        "price": 0.9,
+        "volume": "0.9",
+    }))));
+    assert!(rc.0.is_server_error(), "buy should have failed, but got {:?}", rc);
+    assert!(rc.1.contains("Base coin is wallet only"));
+
+    let rc = unwrap!(block_on(mm.rpc(json!({
+        "userpass": mm.userpass,
+        "method": "buy",
+        "base": "RICK",
+        "rel": "QRC20",
+        "price": 0.9,
+        "volume": "0.9",
+    }))));
+    assert!(rc.0.is_server_error(), "buy should have failed, but got {:?}", rc);
+    assert!(rc.1.contains("Rel coin is wallet only"));
+
+    let rc = unwrap!(block_on(mm.rpc(json!({
+        "userpass": mm.userpass,
+        "method": "sell",
+        "base": "QRC20",
+        "rel": "RICK",
+        "price": 0.9,
+        "volume": "0.9",
+    }))));
+    assert!(rc.0.is_server_error(), "sell should have failed, but got {:?}", rc);
+    assert!(rc.1.contains("Base coin is wallet only"));
+
+    let rc = unwrap!(block_on(mm.rpc(json!({
+        "userpass": mm.userpass,
+        "method": "sell",
+        "base": "RICK",
+        "rel": "QRC20",
+        "price": 0.9,
+        "volume": "0.9",
+    }))));
+    assert!(rc.0.is_server_error(), "sell should have failed, but got {:?}", rc);
+    assert!(rc.1.contains("Rel coin is wallet only"));
+}
+
+#[test]
+fn test_buy_conf_settings() {
+    let bob_passphrase = unwrap! (get_passphrase (&".env.client", "BOB_PASSPHRASE"));
+
+    let coins = json! ([
+        {"coin":"RICK","asset":"RICK","required_confirmations":0,"txversion":4,"overwintered":1,"protocol":"UTXO"},
+        {"coin":"MORTY","asset":"MORTY","required_confirmations":0,"txversion":4,"overwintered":1,"protocol":"UTXO"},
+        {"coin":"ETH","name":"ethereum","protocol":"ETH"},
+        {"coin":"JST","name":"jst","protocol":{"ERC20":{"platform":"ETH","contract_address":"0x2b294F029Fde858b2c62184e8390591755521d8E"}},"required_confirmations":2}
+    ]);
+
+    let mut mm_bob = unwrap! (MarketMakerIt::start (
+        json! ({
+            "gui": "nogui",
+            "netid": 8999,
+            "dht": "on",  // Enable DHT without delay.
+            "myipaddr": env::var ("BOB_TRADE_IP") .ok(),
+            "rpcip": env::var ("BOB_TRADE_IP") .ok(),
+            "canbind": env::var ("BOB_TRADE_PORT") .ok().map (|s| unwrap! (s.parse::<i64>())),
+            "passphrase": bob_passphrase,
+            "coins": coins,
+            "rpc_password": "password",
+            "i_am_seed": true,
+        }),
+        "password".into(),
+        local_start! ("bob")
+    ));
+
     let (_bob_dump_log, _bob_dump_dashboard) = mm_bob.mm_dump();
     log! ({"Bob log path: {}", mm_bob.log_path.display()});
     unwrap! (block_on (mm_bob.wait_for_log (22., |log| log.contains (">>>>>>>>> DEX stats "))));
@@ -2611,15 +2793,13 @@
     let bob_passphrase = unwrap! (get_passphrase (&".env.client", "BOB_PASSPHRASE"));
 
     let coins = json! ([
-        {"coin":"RICK","asset":"RICK","required_confirmations":0,"txversion":4,"overwintered":1},
-        {"coin":"MORTY","asset":"MORTY","required_confirmations":0,"txversion":4,"overwintered":1},
-        {"coin":"ETOMIC","asset":"ETOMIC","required_confirmations":0,"txversion":4,"overwintered":1},
-        {"coin":"ETH","name":"ethereum","etomic":"0x0000000000000000000000000000000000000000"},
-        {"coin":"JST","name":"jst","etomic":"0x2b294F029Fde858b2c62184e8390591755521d8E","required_confirmations":2}
+        {"coin":"RICK","asset":"RICK","required_confirmations":0,"txversion":4,"overwintered":1,"protocol":"UTXO"},
+        {"coin":"MORTY","asset":"MORTY","required_confirmations":0,"txversion":4,"overwintered":1,"protocol":"UTXO"},
+        {"coin":"ETH","name":"ethereum","protocol":"ETH"},
+        {"coin":"JST","name":"jst","protocol":{"ERC20":{"platform":"ETH","contract_address":"0x2b294F029Fde858b2c62184e8390591755521d8E"}},"required_confirmations":2}
     ]);
 
     let mut mm_bob = unwrap! (MarketMakerIt::start (
->>>>>>> 281d6ec8
         json! ({
             "gui": "nogui",
             "netid": 8999,
@@ -2627,11 +2807,7 @@
             "myipaddr": env::var ("BOB_TRADE_IP") .ok(),
             "rpcip": env::var ("BOB_TRADE_IP") .ok(),
             "canbind": env::var ("BOB_TRADE_PORT") .ok().map (|s| unwrap! (s.parse::<i64>())),
-<<<<<<< HEAD
-            "passphrase": passphrase,
-=======
             "passphrase": bob_passphrase,
->>>>>>> 281d6ec8
             "coins": coins,
             "rpc_password": "password",
             "i_am_seed": true,
@@ -2640,69 +2816,6 @@
         local_start! ("bob")
     ));
 
-<<<<<<< HEAD
-    let (_bob_dump_log, _bob_dump_dashboard) = mm.mm_dump();
-    log!({ "Bob log path: {}", mm.log_path.display() });
-    unwrap!(block_on (mm.wait_for_log (22., |log| log.contains (">>>>>>>>> DEX stats "))));
-
-    let electrum = unwrap!(block_on (mm.rpc (json! ({
-        "userpass": mm.userpass,
-        "method": "electrum",
-        "coin": "QRC20",
-        "servers": [{"url":"95.217.83.126:10001"}],
-        "mm2": 1,
-    }))));
-    assert_eq!(electrum.0, StatusCode::OK, "RPC «electrum» failed with status «{}», response «{}»", electrum.0, electrum.1);
-    let electrum_json: Json = json::from_str(&electrum.1).unwrap();
-    assert_eq!(electrum_json["address"].as_str(), Some("qXxsj5RtciAby9T7m98AgAATL4zTi4UwDG"));
-    log!("electrum_json: " [electrum_json]);
-    let balance: f64 = electrum_json["balance"].as_str().unwrap().parse().unwrap();
-    log!("Balance " (balance));
-
-    let amount = 10;
-
-    let withdraw = unwrap!(block_on (mm.rpc (json! ({
-        "userpass": mm.userpass,
-        "method": "withdraw",
-        "coin": "QRC20",
-        "to": "qHmJ3KA6ZAjR9wGjpFASn4gtUSeFAqdZgs",
-        "amount": amount,
-        "fee": {
-            "type": "Qrc20Gas",
-            "gas_limit": 2_500_000,
-            "gas_price": 40,
-        }
-    }))));
-
-    let withdraw_json: Json = unwrap!(json::from_str(&withdraw.1));
-    assert!(withdraw.0.is_success(), "QRC20 withdraw: {}", withdraw.1);
-
-    log!((withdraw_json));
-    assert!(withdraw_json["tx_hex"].as_str().unwrap().contains("5403a02526012844a9059cbb0000000000000000000000000240b898276ad2cc0d2fe6f527e8e31104e7fde3000000000000000000000000000000000000000000000000000000003b9aca0014d362e096e873eb7907e205fadc6175c6fec7bc44c2"));
-
-    let send_tx = unwrap!(block_on (mm.rpc (json! ({
-        "userpass": mm.userpass,
-        "method": "send_raw_transaction",
-        "coin": "QRC20",
-        "tx_hex": withdraw_json["tx_hex"],
-    }))));
-    assert!(send_tx.0.is_success(), "QRC20 send_raw_transaction: {}", send_tx.1);
-    log!((send_tx.1));
-}
-
-#[test]
-/// Test if the setprice/buy/sell returns an error on attempt to swap QRC20
-/// Note: remove the test after the QRC20 supports swaps
-fn test_qrc20_wallet_only() {
-    let passphrase = "cMhHM3PMpMrChygR4bLF7QsTdenhWpFrrmf2UezBG3eeFsz41rtL";
-    let coins = json!([
-        {"coin":"QRC20","required_confirmations":0,"pubtype": 120,"p2shtype": 50,"wiftype": 128,"segwit": true,"txfee": 0,"mm2": 1,"mature_confirmations":500,
-         "protocol":{"QRC20":{"platform":"QTUM","contract_address":"0xd362e096e873eb7907e205fadc6175c6fec7bc44"}}},
-        {"coin":"RICK","asset":"RICK","rpcport":8923,"txversion":4,"overwintered":1,"protocol":"UTXO"},
-    ]);
-
-    let mut mm = unwrap!(MarketMakerIt::start (
-=======
     let (_bob_dump_log, _bob_dump_dashboard) = mm_bob.mm_dump();
     log! ({"Bob log path: {}", mm_bob.log_path.display()});
     unwrap! (block_on (mm_bob.wait_for_log (22., |log| log.contains (">>>>>>>>> DEX stats "))));
@@ -2751,15 +2864,13 @@
     let bob_passphrase = unwrap! (get_passphrase (&".env.client", "BOB_PASSPHRASE"));
 
     let coins = json! ([
-        {"coin":"RICK","asset":"RICK","required_confirmations":0,"txversion":4,"overwintered":1},
-        {"coin":"MORTY","asset":"MORTY","required_confirmations":0,"txversion":4,"overwintered":1},
-        {"coin":"ETOMIC","asset":"ETOMIC","required_confirmations":0,"txversion":4,"overwintered":1},
-        {"coin":"ETH","name":"ethereum","etomic":"0x0000000000000000000000000000000000000000"},
-        {"coin":"JST","name":"jst","etomic":"0x2b294F029Fde858b2c62184e8390591755521d8E","required_confirmations":2}
+        {"coin":"RICK","asset":"RICK","required_confirmations":0,"txversion":4,"overwintered":1,"protocol":"UTXO"},
+        {"coin":"MORTY","asset":"MORTY","required_confirmations":0,"txversion":4,"overwintered":1,"protocol":"UTXO"},
+        {"coin":"ETH","name":"ethereum","protocol":"ETH"},
+        {"coin":"JST","name":"jst","protocol":{"ERC20":{"platform":"ETH","contract_address":"0x2b294F029Fde858b2c62184e8390591755521d8E"}},"required_confirmations":2}
     ]);
 
     let mut mm_bob = unwrap! (MarketMakerIt::start (
->>>>>>> 281d6ec8
         json! ({
             "gui": "nogui",
             "netid": 8999,
@@ -2767,11 +2878,7 @@
             "myipaddr": env::var ("BOB_TRADE_IP") .ok(),
             "rpcip": env::var ("BOB_TRADE_IP") .ok(),
             "canbind": env::var ("BOB_TRADE_PORT") .ok().map (|s| unwrap! (s.parse::<i64>())),
-<<<<<<< HEAD
-            "passphrase": passphrase,
-=======
             "passphrase": bob_passphrase,
->>>>>>> 281d6ec8
             "coins": coins,
             "rpc_password": "password",
             "i_am_seed": true,
@@ -2779,89 +2886,6 @@
         "password".into(),
         local_start! ("bob")
     ));
-<<<<<<< HEAD
-    let (_dump_log, _dump_dashboard) = mm_dump(&mm.log_path);
-    log!({ "log path: {}", mm.log_path.display() });
-    unwrap!(block_on(mm.wait_for_log(22., |log| log.contains(">>>>>>>>> DEX stats "))));
-
-    let _electrum = block_on(enable_electrum(&mm, "RICK", vec!["electrum1.cipig.net:10017", "electrum2.cipig.net:10017", "electrum3.cipig.net:10017"]));
-    let electrum = unwrap!(block_on(mm.rpc(json!({
-        "userpass": mm.userpass,
-        "method": "electrum",
-        "coin": "QRC20",
-        "servers": [{"url":"95.217.83.126:10001"}],
-        "mm2": 1,
-    }))));
-    assert_eq!(electrum.0, StatusCode::OK, "RPC «electrum» failed with status «{}», response «{}»", electrum.0, electrum.1);
-    let electrum_json: Json = json::from_str(&electrum.1).unwrap();
-    assert_eq!(electrum_json["address"].as_str(), Some("qXxsj5RtciAby9T7m98AgAATL4zTi4UwDG"));
-
-    let rc = unwrap!(block_on(mm.rpc(json!({
-        "userpass": mm.userpass,
-        "method": "setprice",
-        "base": "QRC20",
-        "rel": "RICK",
-        "price": 0.9,
-        "volume": "0.9",
-    }))));
-    assert!(rc.0.is_server_error(), "setprice should have failed, but got {:?}", rc);
-    assert!(rc.1.contains("Base coin is wallet only"));
-
-    let rc = unwrap!(block_on(mm.rpc(json!({
-        "userpass": mm.userpass,
-        "method": "setprice",
-        "base": "RICK",
-        "rel": "QRC20",
-        "price": 0.9,
-        "volume": "0.9",
-    }))));
-    assert!(rc.0.is_server_error(), "setprice should have failed, but got {:?}", rc);
-    assert!(rc.1.contains("Rel coin is wallet only"));
-
-    let rc = unwrap!(block_on(mm.rpc(json!({
-        "userpass": mm.userpass,
-        "method": "buy",
-        "base": "QRC20",
-        "rel": "RICK",
-        "price": 0.9,
-        "volume": "0.9",
-    }))));
-    assert!(rc.0.is_server_error(), "buy should have failed, but got {:?}", rc);
-    assert!(rc.1.contains("Base coin is wallet only"));
-
-    let rc = unwrap!(block_on(mm.rpc(json!({
-        "userpass": mm.userpass,
-        "method": "buy",
-        "base": "RICK",
-        "rel": "QRC20",
-        "price": 0.9,
-        "volume": "0.9",
-    }))));
-    assert!(rc.0.is_server_error(), "buy should have failed, but got {:?}", rc);
-    assert!(rc.1.contains("Rel coin is wallet only"));
-
-    let rc = unwrap!(block_on(mm.rpc(json!({
-        "userpass": mm.userpass,
-        "method": "sell",
-        "base": "QRC20",
-        "rel": "RICK",
-        "price": 0.9,
-        "volume": "0.9",
-    }))));
-    assert!(rc.0.is_server_error(), "sell should have failed, but got {:?}", rc);
-    assert!(rc.1.contains("Base coin is wallet only"));
-
-    let rc = unwrap!(block_on(mm.rpc(json!({
-        "userpass": mm.userpass,
-        "method": "sell",
-        "base": "RICK",
-        "rel": "QRC20",
-        "price": 0.9,
-        "volume": "0.9",
-    }))));
-    assert!(rc.0.is_server_error(), "sell should have failed, but got {:?}", rc);
-    assert!(rc.1.contains("Rel coin is wallet only"));
-=======
 
     let (_bob_dump_log, _bob_dump_dashboard) = mm_bob.mm_dump();
     log! ({"Bob log path: {}", mm_bob.log_path.display()});
@@ -2904,7 +2928,6 @@
     assert_eq!(json["result"]["conf_settings"]["base_nota"], Json::from(false));
     assert_eq!(json["result"]["conf_settings"]["rel_confs"], Json::from(2));
     assert_eq!(json["result"]["conf_settings"]["rel_nota"], Json::from(false));
->>>>>>> 281d6ec8
 }
 
 #[test]
@@ -2955,11 +2978,10 @@
 
 #[test]
 fn test_orderbook_is_mine_orders() {
-    let coins = json!([
-        {"coin":"RICK","asset":"RICK","rpcport":8923,"txversion":4,"overwintered":1},
-        {"coin":"MORTY","asset":"MORTY","rpcport":11608,"txversion":4,"overwintered":1},
-        {"coin":"ETH","name":"ethereum","etomic":"0x0000000000000000000000000000000000000000","rpcport":80},
-        {"coin":"JST","name":"jst","etomic":"0xc0eb7AeD740E1796992A08962c15661bDEB58003"}
+    let coins = json!([{"coin":"RICK","asset":"RICK","rpcport":8923,"txversion":4,"overwintered":1,"protocol":"UTXO"},
+        {"coin":"MORTY","asset":"MORTY","rpcport":11608,"txversion":4,"overwintered":1,"protocol":"UTXO"},
+        {"coin":"ETH","name":"ethereum","protocol":"ETH","rpcport":80},
+        {"coin":"JST","name":"jst","protocol":{"ERC20":{"platform":"ETH","contract_address":"0xc0eb7AeD740E1796992A08962c15661bDEB58003"}}}
     ]);
 
     // start bob and immediately place the order
