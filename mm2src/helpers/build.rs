// The script here will translate some of the C headers necessary for the gradual Rust port into the corresponding Rust files.
// Going to take the *whitelisting* approach, converting just the necessary definitions, in order to keep the builds fast.

// The script is experimentally formatted with `rustfmt`. Probably not going to use `rustfmt` for the rest of the project though.

// Bindgen requirements: https://rust-lang-nursery.github.io/rust-bindgen/requirements.html
//              Windows: https://github.com/rust-lang-nursery/rustup.rs/issues/1003#issuecomment-289825927
// On build.rs: https://doc.rust-lang.org/cargo/reference/build-scripts.html

extern crate bindgen;
extern crate cc;
extern crate duct;
extern crate gstuff;
extern crate num_cpus;
#[macro_use]
extern crate unwrap;
extern crate winapi;

use duct::cmd;
use gstuff::last_modified_sec;
use std::env;
use std::fs;
use std::io::Read;
use std::iter::empty;
use std::path::{Path, PathBuf};

/// Ongoing (RLS) builds might interfere with a precise time comparison.
const SLIDE: f64 = 60.;

fn bindgen<
    'a,
    TP: AsRef<Path>,
    FI: Iterator<Item = &'a &'a str>,
    TI: Iterator<Item = &'a &'a str>,
    DI: Iterator<Item = &'a &'a str>,
>(
    from: Vec<String>,
    to: TP,
    functions: FI,
    types: TI,
    defines: DI,
) {
    // We'd like to regenerate the bindings whenever the build.rs changes, in case we changed bindgen configuration here.
    let lm_build_rs = unwrap!(last_modified_sec(&"build.rs"), "Can't stat build.rs");

    let to = to.as_ref();

    let mut lm_from = 0f64;
    for header_path in &from {
        lm_from = match last_modified_sec(&header_path) {
            Ok(sec) => lm_from.max(sec),
            Err(err) => panic!("Can't stat the header {:?}: {}", from, err),
        };
    }
    let lm_to = last_modified_sec(&to).unwrap_or(0.);
    if lm_from >= lm_to - SLIDE || lm_build_rs >= lm_to - SLIDE {
        let bindings = {
            // https://docs.rs/bindgen/0.37.*/bindgen/struct.Builder.html
            let mut builder = bindgen::builder();
            for header_path in from {
                builder = builder.header(header_path)
            }
            builder = builder.whitelist_recursively(true);
            builder = builder.layout_tests(false);
            builder = builder.derive_default(true);
            // Currently works for functions but not for variables such as `extern uint32_t DOCKERFLAG`.
            builder = builder.generate_comments(true);
            if cfg!(windows) {
                // Normally we should be checking for `_WIN32`, but `nn_config.h` checks for `WIN32`.
                // (Note that it's okay to have WIN32 defined for 64-bit builds,
                // cf https://github.com/rust-lang-nursery/rust-bindgen/issues/1062#issuecomment-334804738).
                builder = builder.clang_arg("-D WIN32");
            }
            for name in functions {
                builder = builder.whitelist_function(name)
            }
            for name in types {
                builder = builder.whitelist_type(name)
            }
            // Looks like C defines should be whitelisted both on the function and the variable levels.
            for name in defines {
                builder = builder.whitelist_function(name);
                builder = builder.whitelist_var(name)
            }
            match builder.generate() {
                Ok(bindings) => bindings,
                Err(()) => panic!("Error generating the bindings for {:?}", to),
            }
        };

        if let Err(err) = bindings.write_to_file(to) {
            panic!("Error writing to {:?}: {}", to, err)
        }
    }
}

fn generate_bindings() {
    let _ = fs::create_dir("c_headers");

    bindgen(
        vec![
            "../../iguana/exchanges/etomicswap/etomiclib.h".into(),
            "../../iguana/exchanges/etomicswap/etomiccurl.h".into(),
        ],
        "c_headers/etomiclib.rs",
        empty(),
        [
            "AliceSendsEthPaymentInput",
            "AliceSendsErc20PaymentInput",
            "AliceReclaimsPaymentInput",
            "BobSpendsAlicePaymentInput",
            "BobSendsEthDepositInput",
            "BobSendsErc20DepositInput",
            "BobRefundsDepositInput",
            "AliceClaimsBobDepositInput",
            "BobSendsEthPaymentInput",
            "BobSendsErc20PaymentInput",
            "BobReclaimsBobPaymentInput",
            "AliceSpendsBobPaymentInput",
            "ApproveErc20Input",
            "EthTxReceipt",
            "EthTxData",
        ]
            .iter(),
        empty(),
    );

    // NB: curve25519.h and cJSON.h are needed to parse LP_include.h.
    bindgen(
        vec![
            "../../includes/curve25519.h".into(),
            "../../includes/cJSON.h".into(),
            "../../iguana/exchanges/LP_include.h".into(),
        ],
        "c_headers/LP_include.rs",
        [
            // functions
            "cJSON_Parse",
            "cJSON_GetErrorPtr",
            "cJSON_Delete",
            "LP_NXT_redeems",
            "LPinit",
            "LP_ports",
            "unbuffered_output_support",
            "calc_crc32",
            "LP_initcoins",
            "LP_mutex_init",
            "LP_tradebots_timeslice",
            "stats_JSON",
            "LP_priceinfofind",
            "prices_loop",
            "LP_portfolio",
            "LP_coinfind",
            "LP_portfolio_trade",
            "LP_portfolio_order",
            "LP_pricesparse",
            "LP_ticker",
            "LP_queuecommand",
            "LP_CMCbtcprice",
            "LP_fundvalue",
            "jint",
            "jdouble",
            "jprint",
            "free_json",
            "LP_coinsearch",
            "LP_autoprice",
            "LP_instantdex_deposit",
            "LP_mypriceset",
            "LP_pricepings",
<<<<<<< HEAD
            "LP_autopriceset",
=======
            "LP_alicequery_clear",
            "LP_address_utxo_reset",
            "LP_autosplit",
            "LP_txfees",
            "LP_address_minmax",
            "LP_fomoprice",
            "LP_address_myutxopair",
            "LP_basesatoshis",
            "LP_quoteinfoinit",
            "LP_quotedestinfo",
            "gen_quote_uuid",
            "decode_hex",
            "LP_aliceid_calc",
            "LP_rand",
            "LP_gtc_addorder",
            "LP_query",
            "LP_quotejson",
            "LP_mpnet_send",
            "LP_recent_swaps",
>>>>>>> 91d79a6c
        ]
            .iter(),
        // types
        ["_bits256", "cJSON", "iguana_info", "LP_utxoinfo",].iter(),
        [
            // defines
            "bitcoind_RPC_inittime",
            "GLOBAL_DBDIR",
            "DOCKERFLAG",
            "USERHOME",
            "LP_profitratio",
            "LP_RPCPORT",
            "LP_MAXPRICEINFOS",
            "LP_showwif",
            "IAMLP",
            "LP_gui",
            "LP_canbind",
            "LP_fixed_pairport",
            "LP_myipaddr",
            "LP_myipaddr_from_command_line",
            "LP_autoprices",
            "num_LP_autorefs",
            "LP_STOP_RECEIVED",
            "IPC_ENDPOINT",
            "SPAWN_RPC",
            "LP_autorefs",
            "G",
            "LP_mypubsock",
            "LP_ORDERBOOK_DURATION",
            "LP_AUTOTRADE_TIMEOUT",
            "LP_RESERVETIME",
            "Alice_expiration",
            "LP_Alicequery",
            "LP_Alicemaxprice",
            "LP_Alicedestpubkey",
        ]
            .iter(),
    );

    bindgen(
        vec!["../../crypto777/OS_portable.h".into()],
        "c_headers/OS_portable.rs",
        [
            "OS_init",
            "OS_ensure_directory",
            "OS_compatible_path",
            "calc_ipbits",
        ]
            .iter(),
        empty(),
        empty(),
    );
    bindgen(
        vec!["../../crypto777/nanosrc/nn.h".into()],
        "c_headers/nn.rs",
        ["nn_socket", "nn_connect", "nn_recv", "nn_freemsg"].iter(),
        empty(),
        ["AF_SP", "NN_PAIR"].iter(),
    );
}

/// The build script will usually help us by putting the MarketMaker version
/// into the "MM_VERSION" environment or the "MM_VERSION" file.
/// If neither is there then we're probably in a non-released, local development branch
/// (we're using the "UNKNOWN" version designator then).
/// This function ensures that we have the "MM_VERSION" variable during the build.
fn mm_version() -> String {
    if let Some(have) = option_env!("MM_VERSION") {
        // The variable is already there.
        return have.into();
    }

    // Try to load the variable from the file.
    let mut buf;
    let version = if let Ok(mut file) = fs::File::open("../../MM_VERSION") {
        buf = String::new();
        unwrap!(file.read_to_string(&mut buf), "Can't read from MM_VERSION");
        buf.trim()
    } else {
        "UNKNOWN"
    };
    println!("cargo:rustc-env=MM_VERSION={}", version);
    version.into()
}

/// Formats a vector of command-line arguments into a printable string, for the build log.
fn show_args<'a, I: IntoIterator<Item = &'a String>>(args: I) -> String {
    use std::fmt::Write;
    let mut buf = String::new();
    for arg in args {
        if arg.contains(' ') {
            let _ = write!(&mut buf, " \"{}\"", arg);
        } else {
            buf.push(' ');
            buf.push_str(arg)
        }
    }
    buf
}

/// See if we have the required libraries.
#[cfg(windows)]
fn windows_requirements() {
    use std::ffi::OsString;
    use std::mem::uninitialized;
    use std::os::windows::ffi::OsStringExt;
    use std::path::Path;
    // https://msdn.microsoft.com/en-us/library/windows/desktop/ms724373(v=vs.85).aspx
    use winapi::um::sysinfoapi::GetSystemDirectoryW;

    let system = {
        let mut buf: [u16; 1024] = unsafe { uninitialized() };
        let len = unsafe { GetSystemDirectoryW(buf.as_mut_ptr(), (buf.len() - 1) as u32) };
        if len <= 0 {
            panic!("!GetSystemDirectoryW")
        }
        let len = len as usize;
        let system = OsString::from_wide(&buf[0..len]);
        Path::new(&system).to_path_buf()
    };
    eprintln!("windows_requirements] System directory is {:?}.", system);

    // `msvcr100.dll` is required by `ftp://sourceware.org/pub/pthreads-win32/prebuilt-dll-2-9-1-release/dll/x64/pthreadVC2.dll`
    let msvcr100 = system.join("msvcr100.dll");
    if !msvcr100.exists() {
        panic! ("msvcr100.dll is missing. \
            You can install it from https://www.microsoft.com/en-us/download/details.aspx?id=14632.");
    }

    // I don't exactly know what DLLs this download installs. Probably "msvcp140...". Might prove useful later.
    //You can install it from https://aka.ms/vs/15/release/vc_redist.x64.exe,
    //see https://support.microsoft.com/en-us/help/2977003/the-latest-supported-visual-c-downloads
}

#[cfg(not(windows))]
fn windows_requirements() {}

/// SuperNET's root.
fn root() -> PathBuf {
    let helpers = Path::new(env!("CARGO_MANIFEST_DIR"));
    let super_net = helpers.join("../..");
    let super_net = match super_net.canonicalize() {
        Ok(p) => p,
        Err(err) => panic!("Can't canonicalize {:?}: {}", super_net, err),
    };
    // On Windows we're getting these "\\?\" paths from canonicalize but they aren't any good for CMake.
    if cfg!(windows) {
        let s = path2s(super_net);
        Path::new(if s.starts_with(r"\\?\") {
            &s[4..]
        } else {
            &s[..]
        }).into()
    } else {
        super_net
    }
}

/// Absolute path taken from SuperNET's root + `path`.  
fn rabs(rrel: &str) -> PathBuf {
    root().join(rrel)
}

fn path2s(path: PathBuf) -> String {
    unwrap!(path.to_str(), "Non-stringy path {:?}", path).into()
}

/// Build helper C code.
///
/// I think "git clone ... && cargo build" should be enough to start hacking on the Rust code.
///
/// For now we're building the Structured Exception Handling code here,
/// but in the future we might subsume the rest of the C build under build.rs.
fn build_c_code(mm_version: &str) {
    // Link in the Windows-specific crash handling code.

    if cfg!(windows) {
        let lm_build_rs = unwrap!(last_modified_sec(&"build.rs"), "Can't stat build.rs");
        let lm_seh = unwrap!(last_modified_sec(&"seh.c"), "Can't stat seh.c");
        let out_dir = unwrap!(env::var("OUT_DIR"), "!OUT_DIR");
        let lib_path = Path::new(&out_dir).join("libseh.a");
        let lm_lib = last_modified_sec(&lib_path).unwrap_or(0.);
        if lm_build_rs.max(lm_seh) >= lm_lib - SLIDE {
            cc::Build::new().file("seh.c").warnings(true).compile("seh");
        }
        println!("cargo:rustc-link-lib=static=seh");
        println!("cargo:rustc-link-search=native={}", out_dir);
    }

    // The MM1 library.

    let _ = fs::create_dir(root().join("build"));
    let _ = fs::create_dir_all(root().join("target/debug"));

    // NB: With "duct 0.11.0" the `let _` variable binding is necessary in order for the build not to fall detached into background.
    let mut cmake_prep_args: Vec<String> = Vec::new();
    if cfg!(windows) {
        // To flush the build problems early we explicitly specify that we want a 64-bit MSVC build and not a GNU or 32-bit one.
        cmake_prep_args.push("-G".into());
        cmake_prep_args.push("Visual Studio 15 2017 Win64".into());
    }
    if env::var_os("CARGO_FEATURE_ETOMIC").is_some() {
        // cargo build -vv --features etomic
        cmake_prep_args.push("-DETOMIC=ON".into());
    }
    cmake_prep_args.push(format!("-DMM_VERSION={}", mm_version));
    cmake_prep_args.push("-DCMAKE_BUILD_TYPE=Debug".into());
    cmake_prep_args.push("..".into());
    eprintln!("$ cmake{}", show_args(&cmake_prep_args));
    let _ = unwrap!(
        cmd("cmake", cmake_prep_args).dir(root().join ("build"))
        .stdout_to_stderr()  // NB: stderr is visible through "cargo build -vv".
        .run(),
        "!cmake"
    );

    let mut cmake_args: Vec<String> = vec![
        "--build".into(),
        ".".into(),
        "--target".into(),
        "marketmaker-mainnet-lib".into(),
    ];
    if !cfg!(windows) {
        // Doesn't currently work on AppVeyor.
        cmake_args.push("-j".into());
        cmake_args.push(format!("{}", num_cpus::get()));
    }
    eprintln!("$ cmake{}", show_args(&cmake_args));
    let _ = unwrap!(
        cmd("cmake", cmake_args).dir(root().join ("build"))
        .stdout_to_stderr()  // NB: stderr is visible through "cargo build -vv".
        .run(),
        "!cmake"
    );

    println!("cargo:rustc-link-lib=static=marketmaker-mainnet-lib");

    // Link in the libraries needed for MM1.

    println!("cargo:rustc-link-lib=static=libcrypto777");
    println!("cargo:rustc-link-lib=static=libjpeg");
    //Already linked from etomicrs->ethkey->eth-secp256k1//println!("cargo:rustc-link-lib=static=libsecp256k1");

    if cfg!(windows) {
        println!("cargo:rustc-link-search=native={}", path2s(rabs("x64")));
        // When building locally with CMake 3.12.0 on Windows the artefacts are created in the "Debug" folders:
        println!(
            "cargo:rustc-link-search=native={}",
            path2s(rabs("build/iguana/exchanges/Debug"))
        );
        println!(
            "cargo:rustc-link-search=native={}",
            path2s(rabs("build/crypto777/Debug"))
        );
        println!(
            "cargo:rustc-link-search=native={}",
            path2s(rabs("build/crypto777/jpeg/Debug"))
        );
    // https://stackoverflow.com/a/10234077/257568
    //println!(r"cargo:rustc-link-search=native=c:\Program Files (x86)\Microsoft Visual Studio\2017\BuildTools\VC\Tools\MSVC\14.14.26428\lib\x64");
    } else {
        println!(
            "cargo:rustc-link-search=native={}",
            path2s(rabs("build/iguana/exchanges"))
        );
        println!(
            "cargo:rustc-link-search=native={}",
            path2s(rabs("build/crypto777"))
        );
        println!(
            "cargo:rustc-link-search=native={}",
            path2s(rabs("build/crypto777/jpeg"))
        );
        println!(
            "cargo:rustc-link-search=native={}",
            path2s(rabs("build/nanomsg-build"))
        );
    }

    println!(
        "cargo:rustc-link-lib={}",
        if cfg!(windows) { "libcurl" } else { "curl" }
    );
    if cfg!(windows) {
        // https://sourceware.org/pthreads-win32/
        // ftp://sourceware.org/pub/pthreads-win32/prebuilt-dll-2-9-1-release/
        println!("cargo:rustc-link-lib=pthreadVC2");
        println!("cargo:rustc-link-lib=static=nanomsg");
        println!("cargo:rustc-link-lib=mswsock"); // For nanomsg.
        unwrap!(
            fs::copy(
                root().join("x64/pthreadVC2.dll"),
                root().join("target/debug/pthreadVC2.dll")
            ),
            "Can't copy pthreadVC2.dll"
        );
        unwrap!(
            fs::copy(
                root().join("x64/libcurl.dll"),
                root().join("target/debug/libcurl.dll")
            ),
            "Can't copy libcurl.dll"
        );
    } else {
        println!("cargo:rustc-link-lib=crypto");
        println!("cargo:rustc-link-lib=static=nanomsg");
    }
}

fn main() {
    // NB: `rerun-if-changed` will ALWAYS invoke the build.rs if the target does not exists.
    // cf. https://github.com/rust-lang/cargo/issues/4514#issuecomment-330976605
    //     https://github.com/rust-lang/cargo/issues/4213#issuecomment-310697337
    // `RUST_LOG=cargo::core::compiler::fingerprint cargo build` shows the fingerprit files used.

    // Rebuild when we work with C files.
    println!(
        "rerun-if-changed={}",
        path2s(rabs("iguana/exchanges/etomicswap"))
    );
    println!("rerun-if-changed={}", path2s(rabs("iguana/exchanges")));
    println!("rerun-if-changed={}", path2s(rabs("iguana/secp256k1")));
    println!("rerun-if-changed={}", path2s(rabs("crypto777")));
    println!("rerun-if-changed={}", path2s(rabs("crypto777/jpeg")));
    println!("rerun-if-changed={}", path2s(rabs("OSlibs/win")));
    println!("rerun-if-changed={}", path2s(rabs("CMakeLists.txt")));

    // NB: Using `rerun-if-env-changed` disables the default dependency heuristics.
    // cf. https://github.com/rust-lang/cargo/issues/4587
    // We should avoid using it for now.

    // Rebuild when we change certain features.
    //println!("rerun-if-env-changed=CARGO_FEATURE_ETOMIC");
    //println!("rerun-if-env-changed=CARGO_FEATURE_NOP");

    // Used with mm2-nop.rs in order to separately the dependencies build from the MM1 C build.
    if env::var_os("CARGO_FEATURE_NOP").is_some() {
        return;
    }

    windows_requirements();
    let mm_version = mm_version();
    build_c_code(&mm_version);
    generate_bindings();
}<|MERGE_RESOLUTION|>--- conflicted
+++ resolved
@@ -167,9 +167,7 @@
             "LP_instantdex_deposit",
             "LP_mypriceset",
             "LP_pricepings",
-<<<<<<< HEAD
             "LP_autopriceset",
-=======
             "LP_alicequery_clear",
             "LP_address_utxo_reset",
             "LP_autosplit",
@@ -189,7 +187,6 @@
             "LP_quotejson",
             "LP_mpnet_send",
             "LP_recent_swaps",
->>>>>>> 91d79a6c
         ]
             .iter(),
         // types
