#![feature(non_ascii_idents)]
#![feature(drain_filter)]
#![feature(integer_atomics)]
<<<<<<< HEAD
#![recursion_limit="256"]

=======
>>>>>>> e51a128c
#![cfg_attr(not(feature = "native"), allow(unused_imports))]

#[macro_use] extern crate common;
#[macro_use] extern crate enum_primitive_derive;
#[macro_use] extern crate fomat_macros;
#[macro_use] extern crate gstuff;
#[macro_use] extern crate serde_json;
#[macro_use] extern crate serde_derive;
#[macro_use] extern crate serialization_derive;
#[macro_use] extern crate unwrap;

#[path = "mm2.rs"] mod mm2;

use crate::common::block_on;
#[cfg(feature = "native")] use crate::common::log::LOG_OUTPUT;
use crate::common::mm_ctx::MmArc;
use futures01::Future;
use gstuff::{any_to_str, now_float};
#[cfg(feature = "native")] use libc::c_char;
use num_traits::FromPrimitive;
use serde_json::{self as json};
use std::ffi::{CStr, CString};
use std::panic::catch_unwind;
use std::sync::atomic::{AtomicBool, AtomicU32, Ordering};
use std::thread;
use std::time::Duration;

static LP_MAIN_RUNNING: AtomicBool = AtomicBool::new(false);
static CTX: AtomicU32 = AtomicU32::new(0);

#[derive(Debug, PartialEq, Primitive)]
enum MainErr {
    Ok = 0,
    AlreadyRuns = 1,
    ConfIsNull = 2,
    ConfNotUtf8 = 3,
    CantThread = 5,
}

/// Starts the MM2 in a detached singleton thread.
#[no_mangle]
#[cfg(feature = "native")]
#[allow(clippy::missing_safety_doc)]
pub unsafe extern "C" fn mm2_main(conf: *const c_char, log_cb: extern "C" fn(line: *const c_char)) -> i8 {
    macro_rules! log {
        ($($args: tt)+) => {{
            let msg = fomat! ("mm2_lib:" ((line!())) "] " $($args)+ '\0');
            log_cb (msg.as_ptr() as *const c_char);
        }}
    }
    macro_rules! eret {
        ($rc: expr, $($args: tt)+) => {{log! ("error " ($rc as i8) ", " [$rc] ": " $($args)+); return $rc as i8}};
        ($rc: expr) => {{log! ("error " ($rc as i8) ", " [$rc]); return $rc as i8}};
    }

    if LP_MAIN_RUNNING.load(Ordering::Relaxed) {
        eret!(MainErr::AlreadyRuns)
    }
    CTX.store(0, Ordering::Relaxed); // Remove the old context ID during restarts.

    if conf.is_null() {
        eret!(MainErr::ConfIsNull)
    }
    let conf = CStr::from_ptr(conf);
    let conf = match conf.to_str() {
        Ok(s) => s,
        Err(e) => eret!(MainErr::ConfNotUtf8, (e)),
    };
    let conf = conf.to_owned();

    #[cfg(feature = "native")]
    {
        let mut log_output = LOG_OUTPUT.lock();
        *log_output = Some(log_cb);
    }

    let rc = thread::Builder::new().name("lp_main".into()).spawn(move || {
        if LP_MAIN_RUNNING.compare_and_swap(false, true, Ordering::Relaxed) {
            log!("lp_main already started!");
            return;
        }
        let ctx_cb = &|ctx| CTX.store(ctx, Ordering::Relaxed);
        match catch_unwind(move || mm2::run_lp_main(Some(&conf), ctx_cb)) {
            Ok(Ok(_)) => log!("run_lp_main finished"),
            Ok(Err(err)) => log!("run_lp_main error: "(err)),
            Err(err) => log!("run_lp_main panic: "[any_to_str(&*err)]),
        };
        LP_MAIN_RUNNING.store(false, Ordering::Relaxed)
    });
    if let Err(e) = rc {
        eret!(MainErr::CantThread, (e))
    }
    MainErr::Ok as i8
}

/// Checks if the MM2 singleton thread is currently running or not.  
/// 0 .. not running.  
/// 1 .. running, but no context yet.  
/// 2 .. context, but no RPC yet.  
/// 3 .. RPC is up.
#[no_mangle]
pub extern "C" fn mm2_main_status() -> i8 {
    if LP_MAIN_RUNNING.load(Ordering::Relaxed) {
        let ctx = CTX.load(Ordering::Relaxed);
        if ctx != 0 {
            if let Ok(ctx) = MmArc::from_ffi_handle(ctx) {
                if ctx.rpc_started.copy_or(false) {
                    3
                } else {
                    2
                }
            } else {
                2
            }
        } else {
            1
        }
    } else {
        0
    }
}

#[no_mangle]
#[cfg(feature = "native")]
pub extern "C" fn mm2_test(torch: i32, log_cb: extern "C" fn(line: *const c_char)) -> i32 {
    #[cfg(feature = "native")]
    {
        *LOG_OUTPUT.lock() = Some(log_cb);
    }

    static RUNNING: AtomicBool = AtomicBool::new(false);
    if RUNNING.compare_and_swap(false, true, Ordering::Relaxed) {
        log!("mm2_test] Running already!");
        return -1;
    }

    // #402: Stop the MM in order to test the library restart.
    let prev = if LP_MAIN_RUNNING.load(Ordering::Relaxed) {
        let ctx_id = CTX.load(Ordering::Relaxed);
        log! ("mm2_test] Stopping MM instance " (ctx_id) "…");
        let ctx = match MmArc::from_ffi_handle(ctx_id) {
            Ok(ctx) => ctx,
            Err(err) => {
                log!("mm2_test] Invalid CTX? !from_ffi_handle: "(err));
                return -1;
            },
        };
        let conf = unwrap!(json::to_string(&ctx.conf));
        let hy_res = mm2::rpc::lp_commands::stop(ctx);
        let r = match hy_res.wait() {
            Ok(r) => r,
            Err(err) => {
                log!("mm2_test] !stop: "(err));
                return -1;
            },
        };
        if !r.status().is_success() {
            log!("mm2_test] stop status "(r.status()));
            return -1;
        }

        // Wait for `LP_MAIN_RUNNING` to flip.
        let since = now_float();
        loop {
            thread::sleep(Duration::from_millis(100));
            if !LP_MAIN_RUNNING.load(Ordering::Relaxed) {
                break;
            }
            if now_float() - since > 60. {
                log!("mm2_test] LP_MAIN_RUNNING won't flip");
                return -1;
            }
        }

        Some((ctx_id, conf))
    } else {
        None
    };

    // The global stop flag should be zeroed in order for some of the tests to work.
    let grace = 5; // Grace time for late threads to discover the stop flag before we reset it.
    thread::sleep(Duration::from_secs(grace));

    // NB: We have to catch the panic because the error isn't logged otherwise.
    // (In the release mode the `ud2` op will trigger a crash or debugger on panic
    // but we don't have debugging symbols in the Rust code then).
    let rc = catch_unwind(|| {
        log!("mm2_test] test_status…");
        common::log::tests::test_status();

        log!("mm2_test] peers_dht…");
        block_on(peers::peers_tests::peers_dht());

        #[cfg(feature = "native")]
        {
            log!("mm2_test] peers_direct_send…");
            peers::peers_tests::peers_direct_send();
        }

        log!("mm2_test] peers_http_fallback_kv…");
        peers::peers_tests::peers_http_fallback_kv();

        log!("mm2_test] peers_http_fallback_recv…");
        peers::peers_tests::peers_http_fallback_recv();
    });

    if let Err(err) = rc {
        log!("mm2_test] There was an error: "(any_to_str(&*err).unwrap_or("-")));
        return -1;
    }

    // #402: Restart the MM.
    if let Some((prev_ctx_id, conf)) = prev {
        log!("mm2_test] Restarting MM…");
        let conf = unwrap!(CString::new(&conf[..]));
        let rc = unsafe { mm2_main(conf.as_ptr(), log_cb) };
        let rc = unwrap!(MainErr::from_i8(rc));
        if rc != MainErr::Ok {
            log!("!mm2_main: "[rc]);
            return -1;
        }

        // Wait for the new MM instance to allocate context.
        let since = now_float();
        loop {
            thread::sleep(Duration::from_millis(10));
            if LP_MAIN_RUNNING.load(Ordering::Relaxed) && CTX.load(Ordering::Relaxed) != 0 {
                break;
            }
            if now_float() - since > 60.0 {
                log!("mm2_test] Won't start");
                return -1;
            }
        }

        let ctx_id = CTX.load(Ordering::Relaxed);
        if ctx_id == prev_ctx_id {
            log!("mm2_test] Context ID is the same");
            return -1;
        }
        log! ("mm2_test] New MM instance " (ctx_id) " started");
    }

    RUNNING.store(false, Ordering::Relaxed);
    log!("mm2_test] All done, passing the torch.");
    torch
}<|MERGE_RESOLUTION|>--- conflicted
+++ resolved
@@ -1,11 +1,7 @@
 #![feature(non_ascii_idents)]
 #![feature(drain_filter)]
 #![feature(integer_atomics)]
-<<<<<<< HEAD
-#![recursion_limit="256"]
-
-=======
->>>>>>> e51a128c
+#![recursion_limit = "256"]
 #![cfg_attr(not(feature = "native"), allow(unused_imports))]
 
 #[macro_use] extern crate common;
@@ -48,8 +44,7 @@
 /// Starts the MM2 in a detached singleton thread.
 #[no_mangle]
 #[cfg(feature = "native")]
-#[allow(clippy::missing_safety_doc)]
-pub unsafe extern "C" fn mm2_main(conf: *const c_char, log_cb: extern "C" fn(line: *const c_char)) -> i8 {
+pub extern "C" fn mm2_main(conf: *const c_char, log_cb: extern "C" fn(line: *const c_char)) -> i8 {
     macro_rules! log {
         ($($args: tt)+) => {{
             let msg = fomat! ("mm2_lib:" ((line!())) "] " $($args)+ '\0');
@@ -69,7 +64,7 @@
     if conf.is_null() {
         eret!(MainErr::ConfIsNull)
     }
-    let conf = CStr::from_ptr(conf);
+    let conf = unsafe { CStr::from_ptr(conf) };
     let conf = match conf.to_str() {
         Ok(s) => s,
         Err(e) => eret!(MainErr::ConfNotUtf8, (e)),
@@ -137,7 +132,7 @@
     }
 
     static RUNNING: AtomicBool = AtomicBool::new(false);
-    if RUNNING.compare_and_swap(false, true, Ordering::Relaxed) {
+    if RUNNING.compare_and_swap(false, true, Ordering::Relaxed) != false {
         log!("mm2_test] Running already!");
         return -1;
     }
@@ -220,8 +215,8 @@
     // #402: Restart the MM.
     if let Some((prev_ctx_id, conf)) = prev {
         log!("mm2_test] Restarting MM…");
-        let conf = unwrap!(CString::new(&conf[..]));
-        let rc = unsafe { mm2_main(conf.as_ptr(), log_cb) };
+        let confᶜ = unwrap!(CString::new(&conf[..]));
+        let rc = mm2_main(confᶜ.as_ptr(), log_cb);
         let rc = unwrap!(MainErr::from_i8(rc));
         if rc != MainErr::Ok {
             log!("!mm2_main: "[rc]);
@@ -251,5 +246,137 @@
 
     RUNNING.store(false, Ordering::Relaxed);
     log!("mm2_test] All done, passing the torch.");
+#[path = "mm2.rs"] mod mm2;
+#[cfg(feature = "native")] use crate::common::log::LOG_OUTPUT;
+#[cfg(feature = "native")] use libc::c_char;
+static LP_MAIN_RUNNING: AtomicBool = AtomicBool::new(false);
+static CTX: AtomicU32 = AtomicU32::new(0);
+    CantThread = 5,
+#[allow(clippy::missing_safety_doc)]
+pub unsafe extern "C" fn mm2_main(conf: *const c_char, log_cb: extern "C" fn(line: *const c_char)) -> i8 {
+    if LP_MAIN_RUNNING.load(Ordering::Relaxed) {
+        eret!(MainErr::AlreadyRuns)
+    }
+    CTX.store(0, Ordering::Relaxed); // Remove the old context ID during restarts.
+    if conf.is_null() {
+        eret!(MainErr::ConfIsNull)
+    }
+    let conf = CStr::from_ptr(conf);
+    let conf = match conf.to_str() {
+        Ok(s) => s,
+        Err(e) => eret!(MainErr::ConfNotUtf8, (e)),
+    };
+    #[cfg(feature = "native")]
+    {
+        *log_output = Some(log_cb);
+    let rc = thread::Builder::new().name("lp_main".into()).spawn(move || {
+        if LP_MAIN_RUNNING.compare_and_swap(false, true, Ordering::Relaxed) {
+            log!("lp_main already started!");
+            return;
+        let ctx_cb = &|ctx| CTX.store(ctx, Ordering::Relaxed);
+        match catch_unwind(move || mm2::run_lp_main(Some(&conf), ctx_cb)) {
+            Ok(Ok(_)) => log!("run_lp_main finished"),
+            Ok(Err(err)) => log!("run_lp_main error: "(err)),
+            Err(err) => log!("run_lp_main panic: "[any_to_str(&*err)]),
+        LP_MAIN_RUNNING.store(false, Ordering::Relaxed)
+    if let Err(e) = rc {
+        eret!(MainErr::CantThread, (e))
+    }
+pub extern "C" fn mm2_main_status() -> i8 {
+    if LP_MAIN_RUNNING.load(Ordering::Relaxed) {
+        let ctx = CTX.load(Ordering::Relaxed);
+            if let Ok(ctx) = MmArc::from_ffi_handle(ctx) {
+                if ctx.rpc_started.copy_or(false) {
+                } else {
+                    2
+                }
+            } else {
+                2
+            }
+        } else {
+            1
+        }
+    } else {
+        0
+    }
+pub extern "C" fn mm2_test(torch: i32, log_cb: extern "C" fn(line: *const c_char)) -> i32 {
+    #[cfg(feature = "native")]
+    {
+        *LOG_OUTPUT.lock() = Some(log_cb);
+    static RUNNING: AtomicBool = AtomicBool::new(false);
+    if RUNNING.compare_and_swap(false, true, Ordering::Relaxed) {
+        log!("mm2_test] Running already!");
+        return -1;
+    let prev = if LP_MAIN_RUNNING.load(Ordering::Relaxed) {
+        let ctx_id = CTX.load(Ordering::Relaxed);
+        let ctx = match MmArc::from_ffi_handle(ctx_id) {
+            Ok(ctx) => ctx,
+            Err(err) => {
+                log!("mm2_test] Invalid CTX? !from_ffi_handle: "(err));
+                return -1;
+            },
+        let conf = unwrap!(json::to_string(&ctx.conf));
+        let hy_res = mm2::rpc::lp_commands::stop(ctx);
+        let r = match hy_res.wait() {
+            Ok(r) => r,
+            Err(err) => {
+                log!("mm2_test] !stop: "(err));
+                return -1;
+            },
+        };
+        if !r.status().is_success() {
+            log!("mm2_test] stop status "(r.status()));
+            return -1;
+        }
+            thread::sleep(Duration::from_millis(100));
+            if !LP_MAIN_RUNNING.load(Ordering::Relaxed) {
+                break;
+            }
+            if now_float() - since > 60. {
+                log!("mm2_test] LP_MAIN_RUNNING won't flip");
+                return -1;
+            }
+        Some((ctx_id, conf))
+    } else {
+        None
+    };
+    let grace = 5; // Grace time for late threads to discover the stop flag before we reset it.
+    thread::sleep(Duration::from_secs(grace));
+    let rc = catch_unwind(|| {
+        log!("mm2_test] test_status…");
+        log!("mm2_test] peers_dht…");
+        block_on(peers::peers_tests::peers_dht());
+        #[cfg(feature = "native")]
+        {
+            log!("mm2_test] peers_direct_send…");
+        log!("mm2_test] peers_http_fallback_kv…");
+        log!("mm2_test] peers_http_fallback_recv…");
+    if let Err(err) = rc {
+        log!("mm2_test] There was an error: "(any_to_str(&*err).unwrap_or("-")));
+        return -1;
+    if let Some((prev_ctx_id, conf)) = prev {
+        log!("mm2_test] Restarting MM…");
+        let conf = unwrap!(CString::new(&conf[..]));
+        let rc = unsafe { mm2_main(conf.as_ptr(), log_cb) };
+        let rc = unwrap!(MainErr::from_i8(rc));
+        if rc != MainErr::Ok {
+            log!("!mm2_main: "[rc]);
+            return -1;
+        }
+            thread::sleep(Duration::from_millis(10));
+            if LP_MAIN_RUNNING.load(Ordering::Relaxed) && CTX.load(Ordering::Relaxed) != 0 {
+                break;
+            }
+            if now_float() - since > 60.0 {
+                log!("mm2_test] Won't start");
+                return -1;
+            }
+        let ctx_id = CTX.load(Ordering::Relaxed);
+        if ctx_id == prev_ctx_id {
+            log!("mm2_test] Context ID is the same");
+            return -1;
+        }
+    RUNNING.store(false, Ordering::Relaxed);
+    log!("mm2_test] All done, passing the torch.");
     torch
 }