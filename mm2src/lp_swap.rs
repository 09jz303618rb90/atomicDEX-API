--- conflicted
+++ resolved
@@ -59,21 +59,11 @@
 
 use async_std::sync as async_std_sync;
 use bigdecimal::BigDecimal;
-<<<<<<< HEAD
-use coins::{lp_coinfind, TransactionEnum};
-use common::{
-    block_on, HyRes, P2PMessage, read_dir, rpc_response, slurp, write,
-    executor::spawn,
-    mm_ctx::{from_ctx, MmArc}
-};
-=======
 use coins::{lp_coinfind, TradeFee, TransactionEnum};
 use common::{block_on,
              executor::spawn,
              mm_ctx::{from_ctx, MmArc},
-             mm_number::MmNumber,
-             read_dir, rpc_response, slurp, write, HyRes};
->>>>>>> e51a128c
+             read_dir, rpc_response, slurp, write, HyRes, P2PMessage};
 use http::Response;
 use primitives::hash::{H160, H256, H264};
 use rpc::v1::types::{Bytes as BytesJson, H256 as H256Json};
@@ -652,14 +642,8 @@
     let status = json!({
         "method": "swapstatus",
         "data": status,
-<<<<<<< HEAD
     });
     ctx.broadcast_p2p_msg(P2PMessage::from_serialize_with_default_addr(&status));
-=======
-    })
-    .to_string();
-    ctx.broadcast_p2p_msg(&status_string);
->>>>>>> e51a128c
     Ok(())
 }
 
