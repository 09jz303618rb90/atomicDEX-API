--- conflicted
+++ resolved
@@ -131,12 +131,7 @@
             let conf = json!({"asset":self.ticker, "txfee": 1000});
             let req = json!({"method":"enable"});
             let priv_key = unwrap!(hex::decode("809465b17d0a4ddb3e4c69e8f23c2cabad868f51f8bed5c765ad1d6516c3306f"));
-<<<<<<< HEAD
-            let coin = unwrap!(block_on(utxo_standard_coin_from_conf_and_request(&self.ticker, &conf, &req, &priv_key)));
-=======
-            let coin = unwrap!(block_on(utxo_coin_from_conf_and_request(
-                &ctx, &self.ticker, &conf, &req, &priv_key)));
->>>>>>> f2d16036
+            let coin = unwrap!(block_on(utxo_standard_coin_from_conf_and_request(&ctx, &self.ticker, &conf, &req, &priv_key)));
             let timeout = now_ms() + 30000;
             loop {
                 match coin.arc().rpc_client.get_block_count().wait() {
@@ -192,11 +187,7 @@
     }
 
     // generate random privkey, create a coin and fill it's address with 1000 coins
-<<<<<<< HEAD
-    fn generate_coin_with_random_privkey(ticker: &str, balance: u64) -> (UtxoStandardCoin, [u8; 32])  {
-=======
-    fn generate_coin_with_random_privkey(ticker: &str, balance: u64) -> (MmArc, UtxoCoin, [u8; 32])  {
->>>>>>> f2d16036
+    fn generate_coin_with_random_privkey(ticker: &str, balance: u64) -> (MmArc, UtxoStandardCoin, [u8; 32])  {
         // prevent concurrent initialization since daemon RPC returns errors if send_to_address
         // is called concurrently (insufficient funds) and it also may return other errors
         // if previous transaction is not confirmed yet
@@ -206,28 +197,14 @@
         let conf = json!({"asset":ticker,"txversion":4,"overwintered":1,"txfee":1000});
         let req = json!({"method":"enable"});
         let priv_key = SecretKey::random(&mut rand4::thread_rng()).serialize();
-<<<<<<< HEAD
-        let coin = unwrap!(block_on(utxo_standard_coin_from_conf_and_request(ticker, &conf, &req, &priv_key)));
-        fill_address(&coin, &coin.my_address(), balance, timeout);
-        (coin, priv_key)
+        let coin = unwrap!(block_on(utxo_standard_coin_from_conf_and_request(&ctx, ticker, &conf, &req, &priv_key)));
+        fill_address(&coin, &coin.my_address().unwrap(), balance, timeout);
+        (ctx, coin, priv_key)
     }
 
     fn fill_address(coin: &UtxoStandardCoin, address: &str, amount: u64, timeout: u64) {
         if let UtxoRpcClientEnum::Native(client) = &coin.arc().rpc_client {
-            unwrap!(client.import_address(&coin.my_address(), &coin.my_address(), false).wait());
-=======
-        let coin = unwrap!(block_on(utxo_coin_from_conf_and_request(
-            &ctx, ticker, &conf, &req, &priv_key)));
-        // TODO check what is it
-        fill_address(&coin, &coin.my_address().unwrap(), balance, timeout);
-        (ctx, coin, priv_key)
-    }
-
-    fn fill_address(coin: &UtxoCoin, address: &str, amount: u64, timeout: u64) {
-        if let UtxoRpcClientEnum::Native(client) = &coin.rpc_client() {
-            // TODO check it
-            unwrap!(client.import_address(&coin.my_address().unwrap(), &unwrap!(coin.my_address()), false).wait());
->>>>>>> f2d16036
+            unwrap!(client.import_address(&coin.my_address().unwrap(), &coin.my_address().unwrap(), false).wait());
             let hash = client.send_to_address(address, &amount.into()).wait().unwrap();
             let tx_bytes = client.get_transaction_bytes(hash).wait().unwrap();
             unwrap!(coin.wait_for_confirmations(&tx_bytes, 1, false, timeout, 1).wait());
@@ -387,8 +364,8 @@
     fn order_should_be_cancelled_when_entire_balance_is_withdrawn() {
         let (_ctx, _, priv_key) = generate_coin_with_random_privkey("MYCOIN", 1000);
         let coins = json! ([
-            {"coin":"MYCOIN","asset":"MYCOIN","txversion":4,"overwintered":1,"txfee":1000},
-            {"coin":"MYCOIN1","asset":"MYCOIN1","txversion":4,"overwintered":1,"txfee":1000},
+            {"coin":"MYCOIN","asset":"MYCOIN","txversion":4,"overwintered":1,"txfee":1000,"protocol":"UTXO"},
+            {"coin":"MYCOIN1","asset":"MYCOIN1","txversion":4,"overwintered":1,"txfee":1000,"protocol":"UTXO"},
         ]);
         let mut mm_bob = unwrap! (MarketMakerIt::start (
             json! ({
@@ -490,8 +467,8 @@
         let (_ctx, _, bob_priv_key) = generate_coin_with_random_privkey("MYCOIN", 1000);
         let (_ctx, _, alice_priv_key) = generate_coin_with_random_privkey("MYCOIN1", 2000);
         let coins = json! ([
-            {"coin":"MYCOIN","asset":"MYCOIN","txversion":4,"overwintered":1,"txfee":1000},
-            {"coin":"MYCOIN1","asset":"MYCOIN1","txversion":4,"overwintered":1,"txfee":1000},
+            {"coin":"MYCOIN","asset":"MYCOIN","txversion":4,"overwintered":1,"txfee":1000,"protocol":"UTXO"},
+            {"coin":"MYCOIN1","asset":"MYCOIN1","txversion":4,"overwintered":1,"txfee":1000,"protocol":"UTXO"},
         ]);
         let mut mm_bob = unwrap! (MarketMakerIt::start (
             json! ({
@@ -577,8 +554,8 @@
         let (_ctx, _, bob_priv_key) = generate_coin_with_random_privkey("MYCOIN", 1000);
         let (_ctx, _, alice_priv_key) = generate_coin_with_random_privkey("MYCOIN1", 2000);
         let coins = json! ([
-            {"coin":"MYCOIN","asset":"MYCOIN","txversion":4,"overwintered":1,"txfee":1000},
-            {"coin":"MYCOIN1","asset":"MYCOIN1","txversion":4,"overwintered":1,"txfee":1000},
+            {"coin":"MYCOIN","asset":"MYCOIN","txversion":4,"overwintered":1,"txfee":1000,"protocol":"UTXO"},
+            {"coin":"MYCOIN1","asset":"MYCOIN1","txversion":4,"overwintered":1,"txfee":1000,"protocol":"UTXO"},
         ]);
         let mut mm_bob = unwrap! (MarketMakerIt::start (
             json! ({
