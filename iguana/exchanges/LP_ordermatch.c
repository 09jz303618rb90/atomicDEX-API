
/******************************************************************************
 * Copyright © 2014-2018 The SuperNET Developers.                             *
 *                                                                            *
 * See the AUTHORS, DEVELOPER-AGREEMENT and LICENSE files at                  *
 * the top-level directory of this distribution for the individual copyright  *
 * holder information and the developer policies on copyright and licensing.  *
 *                                                                            *
 * Unless otherwise agreed in a custom licensing agreement, no part of the    *
 * SuperNET software, including this file may be copied, modified, propagated *
 * or distributed except according to the terms contained in the LICENSE file *
 *                                                                            *
 * Removal or modification of this copyright notice is prohibited.            *
 *                                                                            *
 ******************************************************************************/

//
//  LP_ordermatch.c
//  marketmaker
//

struct LP_gtcorder
{
    struct LP_gtcorder *next,*prev;
    struct LP_quoteinfo Q;
    double maxprice;
    uint32_t cancelled,pending;
} *GTCorders;

struct LP_quoteinfo LP_Alicequery,LP_Alicereserved;
double LP_Alicemaxprice;
bits256 LP_Alicedestpubkey,LP_bobs_reserved;
uint32_t Alice_expiration,Bob_expiration;
struct { uint64_t aliceid; double bestprice; uint32_t starttime,counter; } Bob_competition[512];


void LP_failedmsg(uint32_t requestid,uint32_t quoteid,double val,char *uuidstr)
{
    char *msg; cJSON *retjson;
    if ( IPC_ENDPOINT >= 0 )
    {
        retjson = cJSON_CreateObject();
        jaddstr(retjson,"method","failed");
        jaddstr(retjson,"uuid",uuidstr);
        jaddnum(retjson,"error",val);
        jaddnum(retjson,"requestid",requestid);
        jaddnum(retjson,"quoteid",quoteid);
        msg = jprint(retjson,1);
        LP_queuecommand(0,msg,IPC_ENDPOINT,-1,0);
        free(msg);
    }
}

double LP_bob_competition(int32_t *counterp,uint64_t aliceid,double price,int32_t counter)
{
    int32_t i,firsti = -1; uint32_t now = (uint32_t)time(NULL);
    *counterp = 0;
    for (i=0; i<sizeof(Bob_competition)/sizeof(*Bob_competition); i++)
    {
        if ( Bob_competition[i].aliceid == aliceid )
        {
            if ( counter < 0 || now > Bob_competition[i].starttime+LP_AUTOTRADE_TIMEOUT )
            {
                //printf("aliceid.%llu expired\n",(long long)aliceid);
                Bob_competition[i].bestprice = 0.;
                Bob_competition[i].starttime = now;
                Bob_competition[i].counter = 0;
            }
            if ( price != 0. && (Bob_competition[i].bestprice == 0. || price < Bob_competition[i].bestprice) )
            {
                Bob_competition[i].bestprice = price;
                //printf("Bob competition aliceid.%llu <- bestprice %.8f\n",(long long)aliceid,price);
            }
            Bob_competition[i].counter += counter;
            *counterp = Bob_competition[i].counter;
            return(Bob_competition[i].bestprice);
        }
        else if ( Bob_competition[i].aliceid == 0 )
            firsti = i;
    }
    if ( firsti < 0 )
        firsti = (LP_rand() % (sizeof(Bob_competition)/sizeof(*Bob_competition)));
    Bob_competition[firsti].starttime = (uint32_t)time(NULL);
    Bob_competition[firsti].counter = counter;
    Bob_competition[firsti].aliceid = aliceid;
    Bob_competition[firsti].bestprice = price;
    *counterp = counter;
    //printf("Bob competition aliceid.%llu %.8f\n",(long long)aliceid,price);
    return(price);
}

uint64_t LP_txfeecalc(struct iguana_info *coin,uint64_t txfee,int32_t txlen)
{
    if ( coin != 0 )
    {
        if ( strcmp(coin->symbol,"BTC") == 0 )
        {
            if ( txlen == 0 )
                txlen = LP_AVETXSIZE;
            coin->rate = LP_getestimatedrate(coin);
            if ( (txfee= SATOSHIDEN * coin->rate * txlen) <= 20000 )
            {
                //coin->rate = -1.;
                coin->rate = _LP_getestimatedrate(coin);
                if ( (txfee= SATOSHIDEN * coin->rate * txlen) <= 20000 )
                    txfee = 20000;
            }
        } else txfee = coin->txfee;
        if ( txfee < LP_MIN_TXFEE )
            txfee = LP_MIN_TXFEE;
    }
    return(txfee);
}

int32_t LP_quote_checkmempool(struct LP_quoteinfo *qp,struct LP_utxoinfo *autxo,struct LP_utxoinfo *butxo)
{
    int32_t selector,spendvini; bits256 spendtxid;
    if ( butxo != 0 && (selector= LP_mempool_vinscan(&spendtxid,&spendvini,qp->srccoin,qp->coinaddr,qp->txid,qp->vout,qp->txid2,qp->vout2)) >= 0 )
    {
        char str[65]; printf("LP_tradecommand selector.%d in mempool %s vini.%d",selector,bits256_str(str,spendtxid),spendvini);
        return(-1);
    }
    if ( autxo != 0 && (selector= LP_mempool_vinscan(&spendtxid,&spendvini,qp->destcoin,qp->destaddr,qp->desttxid,qp->destvout,qp->feetxid,qp->feevout)) >= 0 )
    {
        char str[65]; printf("LP_tradecommand dest selector.%d in mempool %s vini.%d",selector,bits256_str(str,spendtxid),spendvini);
        return(-1);
    }
    return(0);
}

double LP_quote_validate(struct LP_utxoinfo *autxo,struct LP_utxoinfo *butxo,struct LP_quoteinfo *qp,int32_t iambob)
{
    double qprice=0.; char str[65],srccoin[65],destcoin[65],bobtomic[64],alicetomic[64]; cJSON *txout; uint64_t txfee,desttxfee,srcvalue=0,srcvalue2=0,destvalue=0,destvalue2=0;
    LP_etomicsymbol(srccoin,bobtomic,qp->srccoin);
    LP_etomicsymbol(destcoin,alicetomic,qp->destcoin);
  //printf(">>>>>>> quote satoshis.(%.8f %.8f) %s %.8f -> %s %.8f\n",dstr(qp->satoshis),dstr(qp->destsatoshis),qp->srccoin,dstr(qp->satoshis),qp->destcoin,dstr(qp->destsatoshis));
    if ( butxo != 0 )
    {
        if ( LP_iseligible(&srcvalue,&srcvalue2,1,srccoin,qp->txid,qp->vout,qp->satoshis,qp->txid2,qp->vout2) == 0 )
        {
            //printf("bob not eligible %s (%.8f %.8f)\n",jprint(LP_quotejson(qp),1),dstr(srcvalue),dstr(srcvalue2));
            return(-2);
        }
        if ( (txout= LP_gettxout(srccoin,qp->coinaddr,qp->txid,qp->vout)) != 0 )
            free_json(txout);
        else
        {
            printf("%s %s payment %s/v%d is spent\n",srccoin,qp->coinaddr,bits256_str(str,qp->txid),qp->vout);
            return(-21);
        }
        if ( (txout= LP_gettxout(srccoin,qp->coinaddr,qp->txid2,qp->vout2)) != 0 )
            free_json(txout);
        else
        {
            printf("%s %s deposit %s/v%d is spent\n",srccoin,qp->coinaddr,bits256_str(str,qp->txid2),qp->vout2);
            return(-22);
        }
        if ( bits256_cmp(butxo->deposit.txid,qp->txid2) != 0 || butxo->deposit.vout != qp->vout2 )
        {
            char str[65],str2[65]; printf("%s != %s v%d != %d\n",bits256_str(str,butxo->deposit.txid),bits256_str(str2,qp->txid2),butxo->deposit.vout,qp->vout2);
            return(-6);
        }
        if ( strcmp(butxo->coinaddr,qp->coinaddr) != 0 )
        {
            printf("(%s) != (%s)\n",butxo->coinaddr,qp->coinaddr);
            return(-7);
        }
    }
    if ( autxo != 0 )
    {
        if ( LP_iseligible(&destvalue,&destvalue2,0,destcoin,qp->desttxid,qp->destvout,qp->destsatoshis,qp->feetxid,qp->feevout) == 0 )
        {
            //alice not eligible 0.36893923 -> dest 0.55020000 1.49130251 (0.61732249 0.00104324) 14b8b74808d2d34a70e5eddd1cad47d855858f8b23cac802576d4d37b5f8af8f/v1 abec6e76169bcb738235ca67fab02cc55390f39e422aa71f1badf8747c290cc4/v1
            char str[65],str2[65]; printf("alice not eligible %.8f -> dest %.8f %.8f (%.8f %.8f) %s/v%d %s/v%d\n",dstr(qp->satoshis),dstr(qp->destsatoshis),(double)qp->destsatoshis/qp->satoshis,dstr(destvalue),dstr(destvalue2),bits256_str(str,qp->desttxid),qp->destvout,bits256_str(str2,qp->feetxid),qp->feevout);
            return(-3);
        }
        if ( (txout= LP_gettxout(destcoin,qp->destaddr,qp->desttxid,qp->destvout)) != 0 )
            free_json(txout);
        else
        {
            printf("%s %s Apayment %s/v%d is spent\n",destcoin,qp->destaddr,bits256_str(str,qp->desttxid),qp->destvout);
            return(-23);
        }
        if ( (txout= LP_gettxout(destcoin,qp->destaddr,qp->feetxid,qp->feevout)) != 0 )
            free_json(txout);
        else
        {
            printf("%s %s dexfee %s/v%d is spent\n",destcoin,qp->destaddr,bits256_str(str,qp->feetxid),qp->feevout);
            return(-24);
        }
    }
    //printf("checked autxo and butxo\n");
    if ( LP_quote_checkmempool(qp,autxo,butxo) < 0 )
        return(-4);
    if ( iambob == 0 && autxo != 0 )
    {
        if ( bits256_cmp(autxo->fee.txid,qp->feetxid) != 0 || autxo->fee.vout != qp->feevout )
            return(-9);
        if ( strcmp(autxo->coinaddr,qp->destaddr) != 0 )
            return(-10);
    }
    if ( strcmp(destcoin, "ETOMIC") != 0 && autxo != 0 && destvalue < qp->desttxfee+qp->destsatoshis )
    {
        printf("destvalue %.8f  destsatoshis %.8f is too small txfee %.8f?\n",dstr(destvalue),dstr(qp->destsatoshis),dstr(qp->desttxfee));
        return(-11);
    }
    if ( strcmp(srccoin, "ETOMIC") != 0 && butxo != 0 && srcvalue < qp->txfee+qp->satoshis )
    {
        printf("srcvalue %.8f [%.8f] satoshis %.8f is too small txfee %.8f?\n",dstr(srcvalue),dstr(srcvalue) - dstr(qp->txfee+qp->satoshis),dstr(qp->satoshis),dstr(qp->txfee));
        return(-33);
    }
    LP_txfees(&txfee,&desttxfee,qp->srccoin,qp->destcoin);
    if ( txfee < qp->txfee )
        txfee = qp->txfee;
    if ( desttxfee < qp->desttxfee )
        desttxfee = qp->desttxfee;
    if ( qp->satoshis != 0 )
        qprice = ((double)qp->destsatoshis / (qp->satoshis-qp->txfee));
    //printf("qprice %.8f <- %.8f/%.8f txfees.(%.8f %.8f) vs (%.8f %.8f)\n",qprice,dstr(qp->destsatoshis),dstr(qp->satoshis),dstr(qp->txfee),dstr(qp->desttxfee),dstr(txfee),dstr(desttxfee));
    if ( qp->txfee < LP_REQUIRED_TXFEE*txfee || qp->desttxfee < LP_REQUIRED_TXFEE*desttxfee )
    {
        printf("error -14: txfee %.8f < %.8f or desttxfee %.8f < %.8f\n",dstr(qp->txfee),dstr(LP_REQUIRED_TXFEE*txfee),dstr(qp->desttxfee),dstr(LP_REQUIRED_TXFEE*desttxfee));
        return(-14);
    }
    if ( butxo != 0 && strcmp(srccoin, "ETOMIC") != 0)
    {
        if ( qp->satoshis < (srcvalue / LP_MINVOL) || srcvalue < qp->txfee*LP_MINSIZE_TXFEEMULT )
        {
            printf("utxo payment %.8f is less than %f covered by Q %.8f or <10x txfee %.8f [%d %d]\n",dstr(srcvalue),1./LP_MINVOL,dstr(qp->satoshis),dstr(qp->txfee),qp->satoshis < (srcvalue / LP_MINVOL),srcvalue < qp->txfee*LP_MINSIZE_TXFEEMULT);
            return(-12);
        }
    }
    if ( autxo != 0 )
    {
        if ( qp->destsatoshis < (destvalue / LP_MINCLIENTVOL) || destvalue < qp->desttxfee*LP_MINSIZE_TXFEEMULT )
        {
            printf("destsatoshis %.8f is less than %f of value %.8f or < 10x txfee %.8f\n",dstr(qp->destsatoshis),1./LP_MINCLIENTVOL,dstr(destvalue),dstr(qp->desttxfee));
            return(-13);
        }
    }
    return(qprice);
}

int32_t LP_arrayfind(cJSON *array,bits256 txid,int32_t vout)
{
    int32_t i,n = cJSON_GetArraySize(array); cJSON *item;
    for (i=0; i<n; i++)
    {
        item = jitem(array,i);
        if ( vout == jint(item,"vout") && bits256_cmp(txid,jbits256(item,"txid")) == 0 )
            return(i);
    }
    return(-1);
}

int32_t LP_nanobind(void *ctx,char *pairstr)
{
    int32_t i,r,pairsock = -1; uint16_t mypullport; char bindaddr[128];
    if ( LP_canbind != 0 )
    {
        if ( (pairsock= nn_socket(AF_SP,NN_PAIR)) < 0 )
            printf("error creating utxo->pair\n");
        else
        {
            for (i=0; i<10000; i++)
            {
                r = (10000 + (LP_rand() % 50000)) & 0xffff;
                if ( LP_fixed_pairport != 0 )
                    r = LP_fixed_pairport;
                nanomsg_transportname(0,pairstr,LP_myipaddr,r);
                nanomsg_transportname(1,bindaddr,LP_myipaddr,r);
                if ( nn_bind(pairsock,bindaddr) >= 0 )
                {
                    //timeout = 1;
                    //nn_setsockopt(pairsock,NN_SOL_SOCKET,NN_SNDTIMEO,&timeout,sizeof(timeout));
                    //nn_setsockopt(pairsock,NN_SOL_SOCKET,NN_RCVTIMEO,&timeout,sizeof(timeout));
                    //printf("nanobind %s to %d\n",pairstr,pairsock);
                    return(pairsock);
                } // else printf("error binding to %s for %s\n",bindaddr,pairstr);
                if ( LP_fixed_pairport != 0 )
                    break;
            }
            printf("%d ports all used\n",i);
            nn_close(pairsock);
            pairsock = -1;
        }
    } else pairsock = LP_initpublicaddr(ctx,&mypullport,pairstr,"127.0.0.1",0,1);
    return(pairsock);
}

int32_t LP_nearest_utxovalue(struct iguana_info *coin,char *coinaddr,struct LP_address_utxo **utxos,int32_t n,uint64_t targetval)
{
    int32_t i,replacei,bestheight,mini = -1; struct LP_address_utxo *up,*bestup; struct electrum_info *backupep=0,*ep; int64_t dist,bestdist; uint64_t mindist = (1LL << 60);
    if ( (ep= coin->electrum) != 0 )
    {
        if ( (backupep= ep->prev) == 0 )
            backupep = ep;
    }
    //printf("LP_nearest_utxovalue %s %s utxos[%d] target %.8f\n",coin->symbol,coinaddr,n,dstr(targetval));
    for (i=0; i<n; i++)
    {
        if ( (up= utxos[i]) != 0 )
        {
            dist = (up->U.value - targetval);
            //printf("nearest i.%d target %.8f val %.8f dist %.8f mindist %.8f mini.%d spent.%d\n",i,dstr(targetval),dstr(up->U.value),dstr(dist),dstr(mindist),mini,up->spendheight);
            if ( up->spendheight <= 0 )
            {
                if ( dist >= 0 && dist < mindist )
                {
                    //printf("(%.8f %.8f %.8f).%d ",dstr(up->U.value),dstr(dist),dstr(mindist),mini);
                    mini = i;
                    mindist = dist;
                }
            }
        }
    }
    if ( mini >= 0 && (bestup= utxos[mini]) != 0 )
    {
        bestdist = (bestup->U.value - targetval);
        replacei = -1;
        bestheight = bestup->U.height;
        for (i=0; i<n; i++)
        {
            if ( i != mini && (up= utxos[i]) != 0 )
            {
                dist = (up->U.value - targetval);
                if ( dist > 0 && up->U.height < bestheight )
                {
                    if ( (double)dist/bestdist < sqrt(((double)bestheight - up->U.height)/1000) )
                    {
                        replacei = i;
                        bestheight = up->U.height;
                    } //else printf("almost ratio %.3f dist %.8f vs best %.8f, ht %d vs best ht %d\n",(double)dist/bestdist,dstr(dist),dstr(bestdist),up->U.height,bestheight);
                }
            }
        }
        if ( replacei >= 0 )
        {
            //printf("REPLACE bestdist %.8f height %d with dist %.8f height %d\n",dstr(bestdist),bestup->U.height,dstr(utxos[replacei]->U.value - targetval),utxos[replacei]->U.height);
            return(replacei);
        }
    }
    //printf("return mini.%d\n",mini);
    return(mini);
}

void LP_butxo_set(struct LP_utxoinfo *butxo,int32_t iambob,struct iguana_info *coin,struct LP_address_utxo *up,struct LP_address_utxo *up2,int64_t satoshis)
{
    butxo->pubkey = G.LP_mypub25519;
    safecopy(butxo->coin,coin->symbol,sizeof(butxo->coin));
    safecopy(butxo->coinaddr,coin->smartaddr,sizeof(butxo->coinaddr));
    butxo->payment.txid = up->U.txid;
    butxo->payment.vout = up->U.vout;
    butxo->payment.value = up->U.value;
    if ( (butxo->iambob= iambob) != 0 )
    {
        butxo->deposit.txid = up2->U.txid;
        butxo->deposit.vout = up2->U.vout;
        butxo->deposit.value = up2->U.value;
    }
    else
    {
        butxo->fee.txid = up2->U.txid;
        butxo->fee.vout = up2->U.vout;
        butxo->fee.value = up2->U.value;
    }
    butxo->swap_satoshis = satoshis;
}

void LP_abutxo_set(struct LP_utxoinfo *autxo,struct LP_utxoinfo *butxo,struct LP_quoteinfo *qp)
{
    if ( butxo != 0 )
    {
        memset(butxo,0,sizeof(*butxo));
        butxo->pubkey = qp->srchash;
        safecopy(butxo->coin,qp->srccoin,sizeof(butxo->coin));
        safecopy(butxo->coinaddr,qp->coinaddr,sizeof(butxo->coinaddr));
        butxo->payment.txid = qp->txid;
        butxo->payment.vout = qp->vout;
        //butxo->payment.value = qp->value;
        butxo->iambob = 1;
        butxo->deposit.txid = qp->txid2;
        butxo->deposit.vout = qp->vout2;
        //butxo->deposit.value = up2->U.value;
        butxo->swap_satoshis = qp->satoshis;
    }
    if ( autxo != 0 )
    {
        memset(autxo,0,sizeof(*autxo));
        autxo->pubkey = qp->desthash;
        safecopy(autxo->coin,qp->destcoin,sizeof(autxo->coin));
        safecopy(autxo->coinaddr,qp->destaddr,sizeof(autxo->coinaddr));
        autxo->payment.txid = qp->desttxid;
        autxo->payment.vout = qp->destvout;
        //autxo->payment.value = qp->value;
        autxo->iambob = 0;
        autxo->fee.txid = qp->feetxid;
        autxo->fee.vout = qp->feevout;
        //autxo->deposit.value = up2->U.value;
        autxo->swap_satoshis = qp->destsatoshis;
    }
}

uint64_t LP_basesatoshis(double relvolume,double price,uint64_t txfee,uint64_t desttxfee)
{
    //printf("basesatoshis %.8f (rel %.8f / price %.8f)\n",dstr(SATOSHIDEN * ((relvolume) / price) + 2*txfee),relvolume,price);
    if ( relvolume > dstr(desttxfee) && price > SMALLVAL )
        return(SATOSHIDEN * (relvolume / price) + 2*txfee);
    else return(0);
}

struct LP_utxoinfo *LP_address_myutxopair(struct LP_utxoinfo *butxo,int32_t iambob,struct LP_address_utxo **utxos,int32_t max,struct iguana_info *coin,char *coinaddr,uint64_t txfee,double relvolume,double price,uint64_t desttxfee)
{
    struct LP_address *ap; uint64_t fee,targetval,targetval2; int32_t m,mini; struct LP_address_utxo *up,*up2; double ratio;
    if ( coin->etomic[0] != 0 )
    {
        if ( (coin= LP_coinfind("ETOMIC")) != 0 )
            coinaddr = coin->smartaddr;
    }
    if ( coin == 0 )
        return(0);
    memset(butxo,0,sizeof(*butxo));
    if ( iambob != 0 )
    {
        if (strcmp(coin->symbol, "ETOMIC") == 0) {
            targetval = 100000000 + 3*txfee;
        } else {
            targetval = LP_basesatoshis(relvolume,price,txfee,desttxfee) + 3*txfee;
        }
        targetval2 = (targetval / 8) * 9 + 3*txfee;
        fee = txfee;
        ratio = LP_MINVOL;
    }
    else
    {
        if (strcmp(coin->symbol, "ETOMIC") == 0) {
            targetval = 100000000 + 3*desttxfee;
        } else {
            targetval = relvolume*SATOSHIDEN + 3*desttxfee;
        }
        targetval2 = (targetval / 777) + 3*desttxfee;
        fee = desttxfee;
        ratio = LP_MINCLIENTVOL;
    }
    if ( coin != 0 && (ap= LP_address(coin,coinaddr)) != 0 )
    {
        if ( (m= LP_address_utxo_ptrs(coin,iambob,utxos,max,ap,coinaddr)) > 1 )
        {
            if ( 0 )
            {
                int32_t i;
                for (i=0; i<m; i++)
                    if ( utxos[i]->U.value >= targetval )
                        printf("%.8f ",dstr(utxos[i]->U.value));
                printf("targetval %.8f vol %.8f price %.8f txfee %.8f %s %s\n",dstr(targetval),relvolume,price,dstr(fee),coin->symbol,coinaddr);
            }
            while ( 1 )
            {
                mini = -1;
                if ( targetval != 0 && (mini= LP_nearest_utxovalue(coin,coinaddr,utxos,m,targetval+fee)) >= 0 )
                {
                    up = utxos[mini];
                    utxos[mini] = 0;
                    //printf("found mini.%d %.8f for targetval %.8f -> targetval2 %.8f, ratio %.2f\n",mini,dstr(up->U.value),dstr(targetval),dstr(targetval2),(double)up->U.value/targetval);
                    if ( (double)up->U.value/targetval < ratio-1 )
                        
                    {
                        if ( 0 )
                        {
                            int32_t i;
                            for (i=0; i<m; i++)
                                if ( utxos[i] != 0 && utxos[i]->U.value >= targetval2 )
                                    printf("%.8f ",dstr(utxos[i]->U.value));
                            printf("targetval2 %.8f vol %.8f price %.8f txfee %.8f %s %s\n",dstr(targetval2),relvolume,price,dstr(fee),coin->symbol,coinaddr);
                        }
                        if ( (mini= LP_nearest_utxovalue(coin,coinaddr,utxos,m,(targetval2+2*fee) * 1.01)) >= 0 )
                        {
                            if ( up != 0 && (up2= utxos[mini]) != 0 )
                            {
                                LP_butxo_set(butxo,iambob,coin,up,up2,targetval);
                                return(butxo);
                            } else printf("cant find utxos[mini %d]\n",mini);
                        } //else printf("cant find targetval2 %.8f\n",dstr(targetval2));
                    } //else printf("failed ratio test %.8f\n",(double)up->U.value/targetval);
                } else if ( targetval != 0 && mini >= 0 )
                    printf("targetval %.8f mini.%d\n",dstr(targetval),mini);
                if ( targetval == 0 || mini < 0 )
                    break;
            }
        } //else printf("no %s %s utxos pass LP_address_utxo_ptrs filter %.8f %.8f\n",coin->symbol,coinaddr,dstr(targetval),dstr(targetval2));
    }
    printf("address_myutxopair couldnt find %s %s targets %.8f %.8f\n",coin->symbol,coinaddr,dstr(targetval),dstr(targetval2));
    return(0);
}

int32_t LP_connectstartbob(void *ctx,int32_t pubsock,char *base,char *rel,double price,struct LP_quoteinfo *qp)
{
    char pairstr[512],otheraddr[64]; cJSON *reqjson; bits256 privkey; int32_t i,pair=-1,retval = -1,DEXselector = 0; int64_t dtrust; struct basilisk_swap *swap; struct iguana_info *ecoin,*coin,*kmdcoin;
    qp->quotetime = (uint32_t)time(NULL);
    if ( (coin= LP_coinfind(qp->srccoin)) == 0 )
    {
        printf("cant find coin.%s\n",qp->srccoin);
        LP_failedmsg(qp->R.requestid,qp->R.quoteid,-3000,qp->uuidstr);
        return(-1);
    }
    privkey = LP_privkey(coin->symbol,coin->smartaddr,coin->taddr);
    if ( coin->etomic[0] != 0 )
    {
        if ( (ecoin= LP_coinfind("ETOMIC")) != 0 )
            privkey = LP_privkey(ecoin->symbol,ecoin->smartaddr,ecoin->taddr);
    }
    if ( bits256_nonz(privkey) != 0 && bits256_cmp(G.LP_mypub25519,qp->srchash) == 0 )
    {
        LP_requestinit(&qp->R,qp->srchash,qp->desthash,base,qp->satoshis-qp->txfee,rel,qp->destsatoshis-qp->desttxfee,qp->timestamp,qp->quotetime,DEXselector,qp->fill,qp->gtc);
        dtrust = LP_dynamictrust(qp->othercredits,qp->desthash,LP_kmdvalue(qp->destcoin,qp->destsatoshis));
        if ( (swap= LP_swapinit(1,0,privkey,&qp->R,qp,dtrust > 0)) == 0 )
        {
            printf("cant initialize swap\n");
            LP_failedmsg(qp->R.requestid,qp->R.quoteid,-3001,qp->uuidstr);
            return(-1);
        }
        if ( (pair= LP_nanobind(ctx,pairstr)) >= 0 )
        {
            swap->N.pair = pair;
            if ( OS_thread_create(malloc(sizeof(pthread_t)),NULL,(void *)LP_bobloop,(void *)swap) == 0 )
            {
                reqjson = LP_quotejson(qp);
                LP_swapsfp_update(qp->R.requestid,qp->R.quoteid);
                jaddstr(reqjson,"method","connected");
                jaddstr(reqjson,"pair",pairstr);
                if ( (kmdcoin= LP_coinfind("KMD")) != 0 )
                    jadd(reqjson,"proof",LP_instantdex_txids(0,kmdcoin->smartaddr));
                //char str[65]; printf("BOB pubsock.%d binds to %d (%s)\n",pubsock,pair,bits256_str(str,qp->desthash));
                LP_importaddress(qp->destcoin,qp->destaddr);
                LP_otheraddress(qp->srccoin,otheraddr,qp->destcoin,qp->destaddr);
                LP_importaddress(qp->srccoin,otheraddr);
                bits256 zero;
                memset(zero.bytes,0,sizeof(zero));
                for (i=0; i<1; i++)
                {
                    LP_reserved_msg(1,qp->srccoin,qp->destcoin,qp->desthash,jprint(reqjson,0));
                    break;
                    sleep(10);
                    if ( swap->received != 0 )
                    {
                        printf("swap %u-%u has started t%u\n",swap->I.req.requestid,swap->I.req.quoteid,swap->received);
                        break;
                    }
                    printf("bob tries %u-%u again i.%d\n",swap->I.req.requestid,swap->I.req.quoteid,i);
                    LP_reserved_msg(1,qp->srccoin,qp->destcoin,zero,jprint(reqjson,0));
                }
                sleep(1);
                printf("send CONNECT for %u-%u\n",qp->R.requestid,qp->R.quoteid);
                LP_reserved_msg(1,qp->srccoin,qp->destcoin,zero,jprint(reqjson,0));
                if ( IPC_ENDPOINT >= 0 )
                    LP_queuecommand(0,jprint(reqjson,1),IPC_ENDPOINT,-1,0);
                else free_json(reqjson);
                retval = 0;
            }
            else
            {
                LP_failedmsg(qp->R.requestid,qp->R.quoteid,-3002,qp->uuidstr);
                printf("error launching swaploop\n");
            }
        }
        else
        {
            LP_failedmsg(qp->R.requestid,qp->R.quoteid,-3003,qp->uuidstr);
            printf("couldnt bind to any port %s\n",pairstr);
        }
    }
    else
    {
        LP_failedmsg(qp->R.requestid,qp->R.quoteid,-3004,qp->uuidstr);
        printf("cant find privkey for %s\n",coin->smartaddr);
    }
    if ( retval < 0 )
    {
        if ( pair >= 0 )
            nn_close(pair);
        LP_availableset(qp->txid,qp->vout);
        LP_availableset(qp->txid2,qp->vout2);
    }
    return(retval);
}

void LP_gtc_iteration(void *ctx,char *myipaddr,int32_t mypubsock)
{
    struct LP_gtcorder *gtc,*tmp; struct LP_quoteinfo *qp; uint64_t destvalue,destvalue2;
    if ( Alice_expiration != 0 )
        return;
    DL_FOREACH_SAFE(GTCorders,gtc,tmp)
    {
        qp = &gtc->Q;
        if ( gtc->cancelled == 0 && LP_iseligible(&destvalue,&destvalue2,0,qp->destcoin,qp->desttxid,qp->destvout,qp->destsatoshis,qp->feetxid,qp->feevout) == 0 )
        {
            gtc->cancelled = (uint32_t)time(NULL);
            LP_failedmsg(qp->R.requestid,qp->R.quoteid,-9997,qp->uuidstr);
        }
        if ( gtc->cancelled != 0 )
        {
            portable_mutex_lock(&LP_gtcmutex);
            DL_DELETE(GTCorders,gtc);
            free(gtc);
            portable_mutex_unlock(&LP_gtcmutex);
        }
        else
        {
            if ( time(NULL) > gtc->pending+LP_AUTOTRADE_TIMEOUT*10 )
            {
                qp->timestamp = (uint32_t)time(NULL);
                LP_query(ctx,myipaddr,mypubsock,"request",qp);
                LP_Alicequery = *qp, LP_Alicemaxprice = gtc->maxprice, Alice_expiration = qp->timestamp + 2*LP_AUTOTRADE_TIMEOUT, LP_Alicedestpubkey = qp->srchash;
                char str[65]; printf("LP_gtc fill.%d gtc.%d %s/%s %.8f vol %.8f dest.(%s) maxprice %.8f etomicdest.(%s) uuid.%s fill.%d gtc.%d\n",qp->fill,qp->gtc,qp->srccoin,qp->destcoin,dstr(qp->satoshis),dstr(qp->destsatoshis),bits256_str(str,LP_Alicedestpubkey),gtc->maxprice,qp->etomicdest,qp->uuidstr,qp->fill,qp->gtc);
                break;
            }
        }
    }
}

char *LP_trade(void *ctx,char *myipaddr,int32_t mypubsock,struct LP_quoteinfo *qp,double maxprice,int32_t timeout,int32_t duration,uint32_t tradeid,bits256 destpubkey,char *uuidstr)
{
    struct LP_gtcorder *gtc;
    memset(qp->txid.bytes,0,sizeof(qp->txid));
    qp->txid2 = qp->txid;
    qp->aliceid = LP_aliceid_calc(qp->desttxid,qp->destvout,qp->feetxid,qp->feevout);
    if ( (qp->tradeid= tradeid) == 0 )
        qp->tradeid = LP_rand();
    qp->srchash = destpubkey;
    strncpy(qp->uuidstr,uuidstr,sizeof(qp->uuidstr)-1);
    qp->timestamp = (uint32_t)time(NULL);
    if ( qp->gtc != 0 )
    {
        strcpy(&qp->uuidstr[strlen(qp->uuidstr)-6],"cccccc");
        gtc = calloc(1,sizeof(*gtc));
        gtc->Q = *qp;
        gtc->maxprice = maxprice;
        gtc->pending = (uint32_t)time(NULL);
        portable_mutex_lock(&LP_gtcmutex);
        DL_APPEND(GTCorders,gtc);
        portable_mutex_unlock(&LP_gtcmutex);
    }
    LP_query(ctx,myipaddr,mypubsock,"request",qp);
    LP_Alicequery = *qp, LP_Alicemaxprice = maxprice, Alice_expiration = qp->timestamp + timeout, LP_Alicedestpubkey = qp->srchash;
    char str[65]; printf("LP_trade fill.%d gtc.%d %s/%s %.8f vol %.8f dest.(%s) maxprice %.8f etomicdest.(%s) uuid.%s fill.%d gtc.%d\n",qp->fill,qp->gtc,qp->srccoin,qp->destcoin,dstr(qp->satoshis),dstr(qp->destsatoshis),bits256_str(str,LP_Alicedestpubkey),maxprice,qp->etomicdest,qp->uuidstr,qp->fill,qp->gtc);
    return(LP_recent_swaps(0,uuidstr));
}

int32_t LP_quotecmp(int32_t strictflag,struct LP_quoteinfo *qp,struct LP_quoteinfo *qp2)
{
    if ( bits256_nonz(LP_Alicedestpubkey) != 0 )
    {
        if (bits256_cmp(LP_Alicedestpubkey,qp->srchash) != 0 )
        {
            printf("reject quote from non-matching pubkey\n");
            return(-1);
        } else printf("dont reject quote from destpubkey\n");
    }
    if ( bits256_cmp(qp->desthash,qp2->desthash) == 0 && strcmp(qp->srccoin,qp2->srccoin) == 0 && strcmp(qp->destcoin,qp2->destcoin) == 0 && bits256_cmp(qp->desttxid,qp2->desttxid) == 0 && qp->destvout == qp2->destvout && bits256_cmp(qp->feetxid,qp2->feetxid) == 0 && qp->feevout == qp2->feevout && qp->destsatoshis == qp2->destsatoshis && qp->txfee >= qp2->txfee && qp->desttxfee == qp2->desttxfee )
    {
        if ( strictflag == 0 || (qp->aliceid == qp2->aliceid && qp->R.requestid == qp2->R.requestid && qp->R.quoteid == qp2->R.quoteid && qp->vout == qp2->vout && qp->vout2 == qp2->vout2 && qp->satoshis == qp2->satoshis && bits256_cmp(qp->txid,qp2->txid) == 0 && bits256_cmp(qp->txid2,qp2->txid2) == 0 && bits256_cmp(qp->srchash,qp2->srchash) == 0) )
            return(0);
        else printf("strict compare failure\n");
    }
    return(-1);
}

void LP_alicequery_clear()
{
    memset(&LP_Alicequery,0,sizeof(LP_Alicequery));
    memset(&LP_Alicedestpubkey,0,sizeof(LP_Alicedestpubkey));
    LP_Alicemaxprice = 0.;
    Alice_expiration = 0;
}

int32_t LP_alice_eligible(uint32_t quotetime)
{
    if ( Alice_expiration != 0 && quotetime > Alice_expiration )
    {
        if ( LP_Alicequery.uuidstr[0] != 0 )
            LP_failedmsg(LP_Alicequery.R.requestid,LP_Alicequery.R.quoteid,-9999,LP_Alicequery.uuidstr);
        printf("time expired for Alice_request\n");
        LP_alicequery_clear();
    }
    return(Alice_expiration == 0 || time(NULL) < Alice_expiration);
}

char *LP_cancel_order(char *uuidstr)
{
    int32_t num = 0; cJSON *retjson;
    if ( uuidstr != 0 )
    {
        if ( uuidstr[0] == 'G' )
        {
            struct LP_gtcorder *gtc,*tmp;
            DL_FOREACH_SAFE(GTCorders,gtc,tmp)
            {
                if ( strcmp(gtc->Q.uuidstr,uuidstr) == 0 )
                {
                    retjson = cJSON_CreateObject();
                    jaddstr(retjson,"result","success");
                    jaddstr(retjson,"cancelled",uuidstr);
                    jaddnum(retjson,"pending",gtc->pending);
                    if ( gtc->cancelled == 0 )
                    {
                        gtc->cancelled = (uint32_t)time(NULL);
                        jaddstr(retjson,"status","uuid canceled");
                        LP_failedmsg(gtc->Q.R.requestid,gtc->Q.R.quoteid,-9997,gtc->Q.uuidstr);
                    }
                    else
                    {
                        jaddstr(retjson,"status","uuid already canceled");
                        LP_failedmsg(gtc->Q.R.requestid,gtc->Q.R.quoteid,-9996,gtc->Q.uuidstr);
                    }
                }
            }
            return(clonestr("{\"error\":\"gtc uuid not found\"}"));
        }
        else
        {
            num = LP_trades_canceluuid(uuidstr);
            retjson = cJSON_CreateObject();
            jaddstr(retjson,"result","success");
            jaddnum(retjson,"numentries",num);
            if ( strcmp(LP_Alicequery.uuidstr,uuidstr) == 0 )
            {
                LP_failedmsg(LP_Alicequery.R.requestid,LP_Alicequery.R.quoteid,-9998,LP_Alicequery.uuidstr);
                LP_alicequery_clear();
                jaddstr(retjson,"status","uuid canceled");
            } else jaddstr(retjson,"status","will stop trade negotiation, but if swap started it wont cancel");
        }
        return(jprint(retjson,1));
    }
    return(clonestr("{\"error\":\"uuid not cancellable\"}"));
}

char *LP_connectedalice(struct LP_quoteinfo *qp,char *pairstr) // alice
{
    cJSON *retjson; char otheraddr[64],*msg; double bid,ask,price,qprice; int32_t pairsock = -1; int32_t DEXselector = 0; struct LP_utxoinfo *autxo,A,B,*butxo; struct basilisk_swap *swap; struct iguana_info *coin;
    if ( bits256_cmp(qp->desthash,G.LP_mypub25519) != 0 )
    {
        LP_aliceid(qp->tradeid,qp->aliceid,"error1",0,0);
        LP_failedmsg(qp->R.requestid,qp->R.quoteid,-4000,qp->uuidstr);
        return(clonestr("{\"result\",\"update stats\"}"));
    }
    printf("CONNECTED fill.%d gtc.%d numpending.%d tradeid.%u requestid.%u quoteid.%u pairstr.%s\n",qp->fill,qp->gtc,G.LP_pendingswaps,qp->tradeid,qp->R.requestid,qp->R.quoteid,pairstr!=0?pairstr:"");
    LP_requestinit(&qp->R,qp->srchash,qp->desthash,qp->srccoin,qp->satoshis-qp->txfee,qp->destcoin,qp->destsatoshis-qp->desttxfee,qp->timestamp,qp->quotetime,DEXselector,qp->fill,qp->gtc);
    //printf("calculated requestid.%u quoteid.%u\n",qp->R.requestid,qp->R.quoteid);
    memset(&LP_Alicereserved,0,sizeof(LP_Alicereserved));
    LP_aliceid(qp->tradeid,qp->aliceid,"connected",qp->R.requestid,qp->R.quoteid);
    autxo = &A;
    butxo = &B;
    memset(autxo,0,sizeof(*autxo));
    memset(butxo,0,sizeof(*butxo));
    LP_abutxo_set(autxo,butxo,qp);
    if ( (qprice= LP_quote_validate(autxo,butxo,qp,0)) <= SMALLVAL )
    {
        LP_availableset(qp->desttxid,qp->vout);
        LP_availableset(qp->feetxid,qp->feevout);
        LP_aliceid(qp->tradeid,qp->aliceid,"error4",0,0);
        LP_failedmsg(qp->R.requestid,qp->R.quoteid,qprice,qp->uuidstr);
        printf("quote %s/%s validate error %.0f\n",qp->srccoin,qp->destcoin,qprice);
        return(clonestr("{\"error\":\"quote validation error\"}"));
    }
    if ( LP_myprice(&bid,&ask,qp->srccoin,qp->destcoin) <= SMALLVAL || bid <= SMALLVAL )
    {
        printf("this node has no price for %s/%s (%.8f %.8f)\n",qp->destcoin,qp->srccoin,bid,ask);
        LP_availableset(qp->desttxid,qp->vout);
        LP_availableset(qp->feetxid,qp->feevout);
        LP_aliceid(qp->tradeid,qp->aliceid,"error5",0,0);
        LP_failedmsg(qp->R.requestid,qp->R.quoteid,-4002,qp->uuidstr);
        return(clonestr("{\"error\":\"no price set\"}"));
    }
    //LP_RTmetrics_update(qp->srccoin,qp->destcoin);
    printf("%s/%s bid %.8f ask %.8f values %.8f %.8f\n",qp->srccoin,qp->destcoin,bid,ask,dstr(butxo->payment.value),dstr(butxo->deposit.value));
    price = bid;
    if ( (coin= LP_coinfind(qp->destcoin)) == 0 )
    {
        LP_aliceid(qp->tradeid,qp->aliceid,"error6",0,0);
        LP_failedmsg(qp->R.requestid,qp->R.quoteid,-4003,qp->uuidstr);
        return(clonestr("{\"error\":\"cant get alicecoin\"}"));
    }
    qp->privkey = LP_privkey(coin->symbol,qp->destaddr,coin->taddr);
    if ( bits256_nonz(qp->privkey) != 0 )//&& qp->quotetime >= qp->timestamp-3 )
    {
        retjson = cJSON_CreateObject();
        if ( (swap= LP_swapinit(0,0,qp->privkey,&qp->R,qp,LP_dynamictrust(qp->othercredits,qp->srchash,LP_kmdvalue(qp->srccoin,qp->satoshis)) > 0)) == 0 )
        {
            jaddstr(retjson,"error","couldnt swapinit");
            LP_availableset(qp->desttxid,qp->vout);
            LP_availableset(qp->feetxid,qp->feevout);
            LP_aliceid(qp->tradeid,qp->aliceid,"error7",qp->R.requestid,qp->R.quoteid);
            LP_failedmsg(qp->R.requestid,qp->R.quoteid,-4004,qp->uuidstr);
            return(jprint(retjson,1));
        }
        if ( pairstr == 0 || pairstr[0] == 0 || (pairsock= nn_socket(AF_SP,NN_PAIR)) < 0 )
        {
            LP_aliceid(qp->tradeid,qp->aliceid,"error8",qp->R.requestid,qp->R.quoteid);
            LP_failedmsg(qp->R.requestid,qp->R.quoteid,-4005,qp->uuidstr);
            jaddstr(retjson,"error","couldnt create pairsock");
        }
        else if ( nn_connect(pairsock,pairstr) >= 0 )
        {
            //timeout = 1;
            //nn_setsockopt(pairsock,NN_SOL_SOCKET,NN_SNDTIMEO,&timeout,sizeof(timeout));
            //nn_setsockopt(pairsock,NN_SOL_SOCKET,NN_RCVTIMEO,&timeout,sizeof(timeout));
            swap->tradeid = qp->tradeid;
            swap->N.pair = pairsock;
            //autxo->S.swap = swap;
            //swap->utxo = autxo;
            LP_importaddress(qp->srccoin,qp->coinaddr);
            LP_otheraddress(qp->destcoin,otheraddr,qp->srccoin,qp->coinaddr);
            LP_importaddress(qp->srccoin,otheraddr);
            LP_aliceid(qp->tradeid,qp->aliceid,"started",qp->R.requestid,qp->R.quoteid);
            printf("alice pairstr.(%s) pairsock.%d pthread_t %ld\n",pairstr,pairsock,sizeof(pthread_t));
            if ( OS_thread_create(malloc(sizeof(pthread_t)),NULL,(void *)LP_aliceloop,(void *)swap) == 0 )
            {
                retjson = LP_quotejson(qp);
                jaddstr(retjson,"result","success");
                LP_swapsfp_update(qp->R.requestid,qp->R.quoteid);
                if ( IPC_ENDPOINT >= 0 )
                {
                    msg = jprint(retjson,0);
                    LP_queuecommand(0,msg,IPC_ENDPOINT,-1,0);
                    free(msg);
                }
                //jaddnum(retjson,"requestid",qp->R.requestid);
                //jaddnum(retjson,"quoteid",qp->R.quoteid);
            }
            else
            {
                LP_aliceid(qp->tradeid,qp->aliceid,"error9",qp->R.requestid,qp->R.quoteid);
                jaddstr(retjson,"error","couldnt aliceloop");
                LP_failedmsg(qp->R.requestid,qp->R.quoteid,-4006,qp->uuidstr);
            }
        }
        else
        {
            LP_aliceid(qp->tradeid,qp->aliceid,"error10",qp->R.requestid,qp->R.quoteid);
            printf("connect error %s\n",nn_strerror(nn_errno()));
            LP_failedmsg(qp->R.requestid,qp->R.quoteid,-4007,qp->uuidstr);
        }
        //printf("connected result.(%s)\n",jprint(retjson,0));
        if ( jobj(retjson,"error") != 0 )
        {
            LP_availableset(qp->desttxid,qp->vout);
            LP_availableset(qp->feetxid,qp->feevout);
        }
        return(jprint(retjson,1));
    }
    else
    {
        LP_availableset(qp->desttxid,qp->vout);
        LP_availableset(qp->feetxid,qp->feevout);
        LP_aliceid(qp->tradeid,qp->aliceid,"error11",0,0);
        printf("no privkey found coin.%s %s taddr.%u\n",qp->destcoin,qp->destaddr,coin->taddr);
        LP_failedmsg(qp->R.requestid,qp->R.quoteid,-4008,qp->uuidstr);
        return(clonestr("{\"error\",\"no privkey\"}"));
    }
}

int32_t LP_aliceonly(char *symbol)
{
    return(0);
}

int32_t LP_validSPV(char *symbol,char *coinaddr,bits256 txid,int32_t vout)
{
    struct electrum_info *ep,*backupep; cJSON *txobj; struct LP_address_utxo *up; struct iguana_info *coin; int32_t height; struct LP_transaction *tx;
    coin = LP_coinfind(symbol);
    if ( coin != 0 && (ep= coin->electrum) != 0 )
    {
        if ( (up= LP_address_utxofind(coin,coinaddr,txid,vout)) == 0 )
        {
            if ( (txobj= electrum_transaction(&height,symbol,ep,&txobj,txid,coinaddr)) != 0 )
                free_json(txobj);
            if ( (tx= LP_transactionfind(coin,txid)) != 0 )
            {
                if ( vout < tx->numvouts && tx->height > 0 )
                {
                    printf("added missing utxo for SPV checking\n");
                    LP_address_utxoadd(0,(uint32_t)time(NULL),"LP_validSPV",coin,coinaddr,txid,vout,tx->outpoints[vout].value,tx->height,-1);
                }
            }
        }
        if ( (up= LP_address_utxofind(coin,coinaddr,txid,vout)) != 0 )
        {
            if ( up->SPV > 0 )
                return(0);
            if ( up->SPV < 0 )
                return(-1);
            if ( (backupep= ep->prev) == 0 )
                backupep = ep;
            up->SPV = LP_merkleproof(coin,coinaddr,backupep,up->U.txid,up->U.height);
            if ( up->SPV < 0 )
                return(-1);
        }
    }
    return(0);
}

double LP_trades_alicevalidate(void *ctx,struct LP_quoteinfo *qp)
{
    double qprice; struct LP_utxoinfo A,B,*autxo,*butxo; char str[65];
    autxo = &A;
    butxo = &B;
    memset(autxo,0,sizeof(*autxo));
    memset(butxo,0,sizeof(*butxo));
    LP_abutxo_set(autxo,butxo,qp);
    if ( (qprice= LP_quote_validate(autxo,butxo,qp,0)) <= SMALLVAL )
    {
        printf("reserved quote validate error %.0f\n",qprice);
        return((int32_t)qprice);
    }
    if ( LP_validSPV(qp->srccoin,qp->coinaddr,qp->txid,qp->vout) < 0 )
    {
        sleep(1);
        if ( LP_validSPV(qp->srccoin,qp->coinaddr,qp->txid,qp->vout) < 0 )
        {
            printf("LP_trades_alicevalidate %s src %s failed SPV check\n",qp->srccoin,bits256_str(str,qp->txid));
            return(-44);
        }
    }
    else if ( LP_validSPV(qp->srccoin,qp->coinaddr,qp->txid2,qp->vout2) < 0 )
    {
        sleep(1);
        if ( LP_validSPV(qp->srccoin,qp->coinaddr,qp->txid2,qp->vout2) < 0 )
        {
            printf("LP_trades_alicevalidate %s src2 %s failed SPV check\n",qp->srccoin,bits256_str(str,qp->txid2));
            return(-55);
        }
    }
    return(qprice);
}

void LP_reserved(void *ctx,char *myipaddr,int32_t mypubsock,struct LP_quoteinfo *qp)
{
    double price=0.,maxprice = LP_Alicemaxprice;
    //if ( LP_quotecmp(0,qp,&LP_Alicequery) == 0 )
    {
        price = LP_pricecache(qp,qp->srccoin,qp->destcoin,qp->txid,qp->vout);
        if ( LP_pricevalid(price) > 0 && maxprice > SMALLVAL && price <= maxprice )
        {
            qp->tradeid = LP_Alicequery.tradeid;
            LP_Alicereserved = *qp;
            LP_alicequery_clear();
            //printf("send CONNECT\n");
            LP_query(ctx,myipaddr,mypubsock,"connect",qp);
        } else printf("LP_reserved %llu price %.8f vs maxprice %.8f\n",(long long)qp->aliceid,price,maxprice);
    } //else printf("probably a timeout, reject reserved due to not eligible.%d or mismatched quote price %.8f vs maxprice %.8f\n",LP_alice_eligible(qp->quotetime),price,maxprice);
}

double LP_trades_bobprice(double *bidp,double *askp,struct LP_quoteinfo *qp)
{
    double price; struct iguana_info *coin; char str[65];
    price = LP_myprice(bidp,askp,qp->srccoin,qp->destcoin);
    if ( (coin= LP_coinfind(qp->srccoin)) == 0 || price <= SMALLVAL || *askp <= SMALLVAL )
    {
        //printf("this node has no price for %s/%s\n",qp->srccoin,qp->destcoin);
        return(0.);
    }
    price = *askp;
    //printf("MYPRICE %s/%s %.8f vs qprice %.8f\n",qp->srccoin,qp->destcoin,price,(double)qp->destsatoshis/qp->satoshis);
    if ( LP_validSPV(qp->destcoin,qp->destaddr,qp->desttxid,qp->destvout) < 0 )
    {
        printf("LP_trades_bobprice %s dest %s failed SPV check\n",qp->destcoin,bits256_str(str,qp->desttxid));
        return(0.);
    }
    else if (LP_validSPV(qp->destcoin,qp->destaddr,qp->feetxid,qp->feevout) < 0 )
    {
        printf("LP_trades_bobprice %s dexfee %s failed SPV check\n",qp->destcoin,bits256_str(str,qp->feetxid));
        return(0.);
    }
    return(*askp);
}

double LP_trades_pricevalidate(struct LP_quoteinfo *qp,struct iguana_info *coin,double price)
{
    double qprice; struct LP_utxoinfo A,B,*autxo,*butxo;
    autxo = &A;
    butxo = &B;
    memset(autxo,0,sizeof(*autxo));
    memset(butxo,0,sizeof(*butxo));
    LP_abutxo_set(autxo,butxo,qp);
    if ( coin->etomic[0] == 0 && strcmp(qp->coinaddr,coin->smartaddr) != 0 )
    {
        printf("bob is patching qp->coinaddr %s mismatch != %s\n",qp->coinaddr,coin->smartaddr);
        strcpy(qp->coinaddr,coin->smartaddr);
    }
    if ( butxo == 0 || bits256_nonz(butxo->payment.txid) == 0 || bits256_nonz(butxo->deposit.txid) == 0 || butxo->payment.vout < 0 || butxo->deposit.vout < 0 )
    {
        char str[65],str2[65]; printf("couldnt find bob utxos for autxo %s/v%d %s/v%d %.8f -> %.8f\n",bits256_str(str,qp->txid),qp->vout,bits256_str(str2,qp->txid2),qp->vout2,dstr(qp->satoshis),dstr(qp->destsatoshis));
        return(-66);
    }
    if ( (qprice= LP_quote_validate(autxo,butxo,qp,1)) <= SMALLVAL )
    {
        printf("quote %s/%s validate error %.0f\n",qp->srccoin,qp->destcoin,qprice);
        return(-3);
    }
    if ( qprice < (price - 0.00000001) * 0.998)
    {
        printf(" quote price %.8f (%llu/%llu %.8f) too low vs %.8f for %s/%s price %.8f %.8f\n",qprice,(long long)qp->destsatoshis,(long long)(qp->satoshis-qp->txfee),(double)qp->destsatoshis/(qp->satoshis-qp->txfee),price,qp->srccoin,qp->destcoin,price,(price - 0.00000001) * 0.998);
        return(-77);
    }
    return(qprice);
}

struct LP_quoteinfo *LP_trades_gotrequest(void *ctx,struct LP_quoteinfo *qp,struct LP_quoteinfo *newqp,char *pairstr)
{
    int32_t voliters=10,priceiters=33;
    double price=0.,p=0.,qprice,myprice,bestprice,range,bid,ask; uint64_t satoshis; struct iguana_info *coin,*othercoin; struct LP_utxoinfo A,B,*autxo,*butxo; cJSON *reqjson,*retjson; char str[65],*retstr,*txidstr,*hexstr; struct LP_address_utxo *utxos[4096]; int32_t i,j,notarized,r,num,counter,max = (int32_t)(sizeof(utxos)/sizeof(*utxos));
    *newqp = *qp;
    qp = newqp;
printf("bob %s received REQUEST.(%s) fill.%d gtc.%d\n",bits256_str(str,G.LP_mypub25519),qp->uuidstr+32,qp->fill,qp->gtc);
    if ( (coin= LP_coinfind(qp->srccoin)) == 0 || (othercoin= LP_coinfind(qp->destcoin)) == 0 )
        return(0);
    if ( (myprice= LP_trades_bobprice(&bid,&ask,qp)) == 0. )
    {
        printf("myprice %.8f bid %.8f ask %.8f\n",myprice,bid,ask);
        return(0);
    }
    autxo = &A;
    butxo = &B;
    memset(autxo,0,sizeof(*autxo));
    memset(butxo,0,sizeof(*butxo));
    LP_abutxo_set(autxo,butxo,qp);
    strcpy(qp->coinaddr,coin->smartaddr);
    if ( bits256_nonz(qp->srchash) == 0 || bits256_cmp(qp->srchash,G.LP_mypub25519) == 0 )
    {
        qprice = (double)qp->destsatoshis / (qp->satoshis - qp->txfee);
        strcpy(qp->gui,G.gui);
        if ( coin->etomic[0] != 0 )
            strcpy(qp->etomicsrc,coin->smartaddr);
        else if ( othercoin->etomic[0] != 0 )
            strcpy(qp->etomicsrc,othercoin->smartaddr);
        if ( coin->etomic[0] != 0 )//|| othercoin->etomic[0] != 0 )
        {
            struct iguana_info *ecoin;
            if ( (ecoin= LP_coinfind("ETOMIC")) != 0 )
                strcpy(qp->coinaddr,ecoin->smartaddr);
            else
            {
                printf("ETOMIC coin not found\n");
                return(0);
            }
        }
        strcpy(butxo->coinaddr,qp->coinaddr);
        qp->srchash = G.LP_mypub25519;
        memset(&qp->txid,0,sizeof(qp->txid));
        memset(&qp->txid2,0,sizeof(qp->txid2));
        qp->vout = qp->vout2 = -1;
    } else return(0);
    if ( qprice >= myprice )
    {
        r = (LP_rand() % 90) + 10;
        range = (qprice - myprice);
        price = myprice + ((r * range) / 100.);
        bestprice = LP_bob_competition(&counter,qp->aliceid,price,0);
        printf("%llu >>>>>>> myprice %.8f qprice %.8f r.%d range %.8f -> %.8f, bestprice %.8f counter.%d\n",(long long)qp->aliceid,myprice,qprice,r,range,price,bestprice,counter);
        if ( counter > 3 && price > bestprice+SMALLVAL ) // skip if late or bad price
            return(0);
    }
    else
    {
        printf("%s/%s ignore as qprice %.8f vs myprice %.8f\n",qp->srccoin,qp->destcoin,qprice,myprice);
        return(0);
    }
    //LP_RTmetrics_update(qp->srccoin,qp->destcoin);
    if ( LP_RTmetrics_blacklisted(qp->desthash) >= 0 )
    {
        printf("request from blacklisted %s, ignore\n",bits256_str(str,qp->desthash));
        return(0);
    }
    //printf("LP_address_utxo_reset.%s\n",coin->symbol);
    //LP_address_utxo_reset(coin);
    //printf("done LP_address_utxo_reset.%s\n",coin->symbol);
    if ( coin->etomic[0] != 0 )
        strcpy(qp->etomicsrc,coin->smartaddr);
    else if ( othercoin->etomic[0] != 0 )
        strcpy(qp->etomicsrc,othercoin->smartaddr);
    if ( coin->etomic[0] != 0 )//|| othercoin->etomic[0] != 0 )
    {
        struct iguana_info *ecoin;
        if ( (ecoin= LP_coinfind("ETOMIC")) != 0 )
            strcpy(qp->coinaddr,ecoin->smartaddr);
        else
        {
            printf("ETOMIC coin not found\n");
            return(0);
        }
    }
    i = 0;
    while ( i < priceiters && price >= myprice )
    {
        for (j=0; j<voliters; j++)
        {
<<<<<<< HEAD
            printf("priceiter.%d voliter.%d price %.8f vol %.8f\n",i,j,price,dstr(qp->destsatoshis));
            if ( (butxo= LP_address_myutxopair(&B,1,utxos,max,LP_coinfind(qp->srccoin),qp->coinaddr,qp->txfee,dstr(qp->destsatoshis),price,qp->desttxfee)) != 0 )
            {
                strcpy(qp->gui,G.gui);
                strcpy(qp->coinaddr,coin->smartaddr);
                qp->srchash = G.LP_mypub25519;
                qp->txid = butxo->payment.txid;
                qp->vout = butxo->payment.vout;
                qp->txid2 = butxo->deposit.txid;
                qp->vout2 = butxo->deposit.vout;
                qp->satoshis = butxo->swap_satoshis;// + qp->txfee;
                qp->quotetime = (uint32_t)time(NULL);
                break;
            }
            if ( qp->fill != 0 )
                break;
            qp->destsatoshis = (qp->destsatoshis * 2) / 3;
=======
            strcpy(qp->gui,G.gui);
            strcpy(qp->coinaddr,coin->smartaddr);
            qp->srchash = G.LP_mypub25519;
            qp->txid = butxo->payment.txid;
            qp->vout = butxo->payment.vout;
            qp->txid2 = butxo->deposit.txid;
            qp->vout2 = butxo->deposit.vout;
            if (coin->etomic[0] == 0) {
                qp->satoshis = butxo->swap_satoshis;// + qp->txfee;
            } else {
                qp->satoshis = LP_basesatoshis(dstr(qp->destsatoshis), price, qp->txfee, qp->desttxfee);
            }
            qp->quotetime = (uint32_t)time(NULL);
>>>>>>> 2508e2d9
        }
        if ( butxo != 0 && j < voliters )
        {
            if ( qp->satoshis <= qp->txfee )
                return(0);
            p = (double)qp->destsatoshis / (qp->satoshis - qp->txfee);
            if ( LP_trades_pricevalidate(qp,coin,p) < 0. )
            {
                if ( qp->fill != 0 )
                    return(0);
                price *= 0.995;
                i++;
                continue;
            }
            if ( i == 0 && p < myprice )
            {
                price = qprice;
                printf("reset price <- qprice %.8f\n",qprice);
            }
            else
            {
                if ( qprice >= p || qp->fill != 0 )
                    break;
                price *= 0.995;
            }
            if ( qp->fill != 0 )
                break;
            i++;
        }
        else if ( qp->fill != 0 || i == priceiters )
        {
            printf("i.%d cant find utxopair aliceid.%llu %s/%s %.8f -> relvol %.8f txfee %.8f\n",i,(long long)qp->aliceid,qp->srccoin,qp->destcoin,dstr(LP_basesatoshis(dstr(qp->destsatoshis),price,qp->txfee,qp->desttxfee)),dstr(qp->destsatoshis),dstr(qp->txfee));
            if ( qp->gtc != 0 && qp->fill != 0 && coin != 0 && LP_getheight(&notarized,coin) > coin->bobfillheight+3 )
            {
                satoshis = LP_basesatoshis(dstr(qp->destsatoshis),price,qp->txfee,qp->desttxfee) + 3*qp->txfee;
                LP_address_utxo_reset(&num,coin);
                if ( (retstr= LP_autofillbob(coin,satoshis*1.02)) != 0 )
                {
                    if ( (retjson= cJSON_Parse(retstr)) != 0 )
                    {
                        if ( (hexstr= jstr(retjson,"hex")) != 0 )
                        {
                            if ( (txidstr= LP_sendrawtransaction(coin->symbol,hexstr,0)) != 0 )
                            {
                                printf("autofill created %s\n",txidstr);
                                free(txidstr);
                                coin->bobfillheight = LP_getheight(&notarized,coin);
                            }
                        }
                        free_json(retjson);
                    }
                    free(retstr);
                }
            }
            return(0);
        }
        else
        {
            price *= 0.995;
            i++;
        }
    }
    printf("%s/%s i.%d j.%d qprice %.8f myprice %.8f price %.8f [%.8f]\n",qp->srccoin,qp->destcoin,i,j,qprice,myprice,price,p);
    if ( butxo != 0 && bits256_nonz(qp->txid) != 0 && bits256_nonz(qp->txid2) != 0 && LP_allocated(qp->txid,qp->vout) == 0 && LP_allocated(qp->txid2,qp->vout2) == 0 )
    {
        //printf("found unallocated txids\n");
        reqjson = LP_quotejson(qp);
        LP_unavailableset(qp->txid,qp->vout,qp->timestamp + LP_RESERVETIME,qp->desthash);
        LP_unavailableset(qp->txid2,qp->vout2,qp->timestamp + LP_RESERVETIME,qp->desthash);
        if ( qp->quotetime == 0 )
            qp->quotetime = (uint32_t)time(NULL);
        jaddnum(reqjson,"quotetime",qp->quotetime);
        jaddnum(reqjson,"pending",qp->timestamp + LP_RESERVETIME);
        jaddstr(reqjson,"method","reserved");
        LP_reserved_msg(1,qp->srccoin,qp->destcoin,qp->desthash,jprint(reqjson,0));
        bits256 zero;
        memset(zero.bytes,0,sizeof(zero));
        LP_reserved_msg(1,qp->srccoin,qp->destcoin,zero,jprint(reqjson,0));
        free_json(reqjson);
        //printf("Send RESERVED id.%llu\n",(long long)qp->aliceid);
        return(qp);
    } else printf("request processing selected ineligible utxos?\n");
    return(0);
}

struct LP_quoteinfo *LP_trades_gotreserved(void *ctx,struct LP_quoteinfo *qp,struct LP_quoteinfo *newqp)
{
    char *retstr; double qprice;
    char str[65]; printf("alice %s received RESERVED.(%s) %.8f fill.%d gtc.%d\n",bits256_str(str,G.LP_mypub25519),qp->uuidstr+32,(double)qp->destsatoshis/(qp->satoshis+1),qp->fill,qp->gtc);
    *newqp = *qp;
    qp = newqp;
    if ( (qprice= LP_trades_alicevalidate(ctx,qp)) > 0. )
    {
        //printf("got qprice %.8f\n",qprice);
        LP_aliceid(qp->tradeid,qp->aliceid,"reserved",0,0);
        if ( (retstr= LP_quotereceived(qp)) != 0 )
            free(retstr);
        return(qp);
    } else LP_failedmsg(qp->R.requestid,qp->R.quoteid,qprice,qp->uuidstr);
    return(0);
}

struct LP_quoteinfo *LP_trades_gotconnect(void *ctx,struct LP_quoteinfo *qp,struct LP_quoteinfo *newqp,char *pairstr)
{
    double myprice,qprice,bid,ask; struct iguana_info *coin;
    *newqp = *qp;
    qp = newqp;
    if ( (coin= LP_coinfind(qp->srccoin)) == 0 )
       return(0);
    if ( (myprice= LP_trades_bobprice(&bid,&ask,qp)) == 0. )
        return(0);
    if ( (qprice= LP_trades_pricevalidate(qp,coin,myprice)) < 0. )
        return(0);
    if ( LP_reservation_check(qp->txid,qp->vout,qp->desthash) == 0 && LP_reservation_check(qp->txid2,qp->vout2,qp->desthash) == 0  )
    {
        char str[65]; printf("bob %s received CONNECT.(%s)\n",bits256_str(str,G.LP_mypub25519),qp->uuidstr+32);
        LP_connectstartbob(ctx,LP_mypubsock,qp->srccoin,qp->destcoin,qprice,qp);
        return(qp);
    }
    else
    {
        LP_failedmsg(qp->R.requestid,qp->R.quoteid,-1,qp->uuidstr);
        printf("connect message from non-reserved (%llu)\n",(long long)qp->aliceid);
    }
    return(0);
}

struct LP_quoteinfo *LP_trades_gotconnected(void *ctx,struct LP_quoteinfo *qp,struct LP_quoteinfo *newqp,char *pairstr)
{
    char *retstr; int32_t changed; double val;
    char str[65]; printf("alice %s received CONNECTED.(%llu) fill.%d gtc.%d\n",bits256_str(str,G.LP_mypub25519),(long long)qp->aliceid,qp->fill,qp->gtc);
    *newqp = *qp;
    qp = newqp;
    if ( (val= LP_trades_alicevalidate(ctx,qp)) > 0. )
    {
        //printf("CONNECTED ALICE uuid.%s\n",qp->uuidstr);
        LP_aliceid(qp->tradeid,qp->aliceid,"connected",0,0);
        if ( (retstr= LP_connectedalice(qp,pairstr)) != 0 )
            free(retstr);
        LP_mypriceset(&changed,qp->destcoin,qp->srccoin,0.);
        LP_alicequery_clear();
        return(qp);
    } else LP_failedmsg(qp->R.requestid,qp->R.quoteid,val,qp->uuidstr);
    //printf("LP_trades_alicevalidate error\n");
    return(0);
}

int32_t LP_trades_bestpricecheck(void *ctx,struct LP_trade *tp)
{
    double qprice; int32_t flag = 0; struct LP_quoteinfo Q; int64_t dynamictrust; char *retstr; struct LP_pubkey_info *pubp;
    Q = tp->Q;
    //printf("check bestprice %.8f vs new price %.8f\n",tp->bestprice,(double)Q.destsatoshis/Q.satoshis);
    if ( Q.satoshis != 0 && (pubp= LP_pubkeyadd(Q.srchash)) != 0 )//(qprice= LP_trades_alicevalidate(ctx,&Q)) > 0. )
    {
        qprice = (double)Q.destsatoshis / (Q.satoshis - Q.txfee);
        LP_aliceid(Q.tradeid,tp->aliceid,"reserved",0,0);
        if ( (retstr= LP_quotereceived(&Q)) != 0 )
            free(retstr);
        //LP_trades_gotreserved(ctx,&Q,&tp->Qs[LP_RESERVED]);
        dynamictrust = LP_dynamictrust(Q.othercredits,Q.srchash,LP_kmdvalue(Q.srccoin,Q.satoshis));
        if ( tp->bestprice == 0. )
            flag = 1;
        else if ( qprice < tp->bestprice && pubp->slowresponse <= tp->bestresponse*1.05 )
            flag = 1;
        else if ( qprice < tp->bestprice*1.01 && dynamictrust > tp->besttrust && pubp->slowresponse <= tp->bestresponse*1.1 )
            flag = 1;
        else if ( qprice <= tp->bestprice && pubp->unconfcredits > tp->bestunconfcredits && pubp->slowresponse <= tp->bestresponse )
            flag = 1;
        if ( flag != 0 )
        {
            tp->Qs[LP_CONNECT] = tp->Q;
            tp->bestprice = qprice;
            tp->besttrust = dynamictrust;
            tp->bestunconfcredits = pubp->unconfcredits;
            tp->bestresponse = pubp->slowresponse;
            printf("aliceid.%llu got new bestprice %.8f dynamictrust %.8f (unconf %.8f) slowresponse.%d\n",(long long)tp->aliceid,tp->bestprice,dstr(dynamictrust),dstr(tp->bestunconfcredits),tp->bestresponse);
            return(qprice);
        } //else printf("qprice %.8f dynamictrust %.8f not good enough\n",qprice,dstr(dynamictrust));
    } else printf("alice didnt validate\n");
    return(0);
}

int32_t LP_trades_canceluuid(char *uuidstr)
{
    int32_t num = 0; struct LP_trade *qtp,*tp,*tmp;
    HASH_ITER(hh,LP_trades,tp,tmp)
    {
        if ( strcmp(tp->Q.uuidstr,uuidstr) == 0 )
        {
            tp->cancelled = (uint32_t)time(NULL);
            num++;
        }
    }
    DL_FOREACH_SAFE(LP_tradesQ,qtp,tmp)
    {
        if ( strcmp(qtp->Q.uuidstr,uuidstr) == 0 )
        {
            qtp->cancelled = (uint32_t)time(NULL);
            num++;
        }
    }
    if ( num > 0 )
        fprintf(stderr,"uuid.%s %d cancelled\n",uuidstr,num);
    return(num);
}

void LP_tradesloop(void *ctx)
{
    struct LP_trade *qtp,*tp,*tmp; struct LP_quoteinfo *qp,Q; uint32_t now; int32_t timeout,funcid,flag,nonz; struct iguana_info *coin; struct LP_pubkey_info *pubp;
    strcpy(LP_tradesloop_stats.name,"LP_tradesloop");
    LP_tradesloop_stats.threshold = 30000;
    sleep(5);
    while ( LP_STOP_RECEIVED == 0 )
    {
        LP_millistats_update(&LP_tradesloop_stats);
        nonz = 0;
        HASH_ITER(hh,LP_trades,tp,tmp)
        {
            if ( tp->negotiationdone != 0 || tp->cancelled != 0 )
                continue;
            //printf("check %s\n",tp->Q.uuidstr+32);
            timeout = LP_AUTOTRADE_TIMEOUT;
            if ( (coin= LP_coinfind(tp->Q.srccoin)) != 0 && coin->electrum != 0 )
                timeout += LP_AUTOTRADE_TIMEOUT * .5;
            if ( (coin= LP_coinfind(tp->Q.destcoin)) != 0 && coin->electrum != 0 )
                timeout += LP_AUTOTRADE_TIMEOUT * .5;
            now = (uint32_t)time(NULL);
            if ( now > tp->lastprocessed )
            {
                if ( tp->iambob == 0 )
                {
                    if ( tp->bestprice > 0. )
                    {
                        if ( tp->connectsent == 0 )
                        {
                            LP_Alicemaxprice = tp->bestprice;
                            LP_reserved(ctx,LP_myipaddr,LP_mypubsock,&tp->Qs[LP_CONNECT]); // send LP_CONNECT
                            tp->connectsent = now;
                            //printf("send LP_connect aliceid.%llu %.8f\n",(long long)tp->aliceid,tp->bestprice);
                        }
                        else if ( now < tp->firstprocessed+timeout && ((tp->firstprocessed - now) % 20) == 19 )
                        {
                            //LP_Alicemaxprice = tp->bestprice;
                            //LP_reserved(ctx,LP_myipaddr,LP_mypubsock,&tp->Qs[LP_CONNECT]); // send LP_CONNECT
                            //printf("mark slow LP_connect aliceid.%llu %.8f\n",(long long)tp->aliceid,tp->bestprice);
                            if ( (pubp= LP_pubkeyfind(tp->Qs[LP_CONNECT].srchash)) != 0 )
                                pubp->slowresponse++;
                        }
                    }
                }
            }
        }
        now = (uint32_t)time(NULL);
        HASH_ITER(hh,LP_trades,tp,tmp)
        {
            timeout = LP_AUTOTRADE_TIMEOUT;
            if ( (coin= LP_coinfind(tp->Q.srccoin)) != 0 && coin->electrum != 0 )
                timeout += LP_AUTOTRADE_TIMEOUT * .5;
            if ( (coin= LP_coinfind(tp->Q.destcoin)) != 0 && coin->electrum != 0 )
                timeout += LP_AUTOTRADE_TIMEOUT * .5;
            if ( now > tp->firstprocessed+timeout*10 || tp->cancelled != 0 )
            {
                //printf("purge swap aliceid.%llu\n",(long long)tp->aliceid);
                portable_mutex_lock(&LP_tradesmutex);
                HASH_DELETE(hh,LP_trades,tp);
                portable_mutex_unlock(&LP_tradesmutex);
                free(tp);
            }
        }
        DL_FOREACH_SAFE(LP_tradesQ,qtp,tmp)
        {
            now = (uint32_t)time(NULL);
            Q = qtp->Q;
            funcid = qtp->funcid;
//printf("dequeue %p funcid.%d aliceid.%llu iambob.%d\n",qtp,funcid,(long long)qtp->aliceid,qtp->iambob);
            portable_mutex_lock(&LP_tradesmutex);
            DL_DELETE(LP_tradesQ,qtp);
            HASH_FIND(hh,LP_trades,&qtp->aliceid,sizeof(qtp->aliceid),tp);
            if ( tp != 0 && tp->cancelled != 0 )
                
            {
                fprintf(stderr,"purging cancelled %s funcid.%d\n",tp->Q.uuidstr,tp->funcid);
                HASH_DELETE(hh,LP_trades,tp);
                free(tp);
                continue;
            }
            if ( tp == 0 )
            {
                if ( now > Q.timestamp+LP_AUTOTRADE_TIMEOUT*2 || qtp->cancelled != 0 ) // eat expired
                    free(qtp);
                else
                {
                    tp = qtp;
                    HASH_ADD(hh,LP_trades,aliceid,sizeof(tp->aliceid),tp);
                    portable_mutex_unlock(&LP_tradesmutex);
                    if ( tp->iambob != 0 && funcid == LP_REQUEST ) // bob maybe sends LP_RESERVED
                    {
                        if ( (qp= LP_trades_gotrequest(ctx,&Q,&tp->Qs[LP_REQUEST],tp->pairstr)) != 0 )
                            tp->Qs[LP_RESERVED] = Q;
                    }
                    else if ( tp->iambob == 0 && funcid == LP_RESERVED ) // alice maybe sends LP_CONNECT
                    {
                        LP_trades_bestpricecheck(ctx,tp);
                    }
                    else if ( tp->iambob == 0 && funcid == LP_CONNECTED )
                    {
                        tp->negotiationdone = now;
                        //printf("alice sets negotiationdone.%u\n",now);
                        LP_trades_gotconnected(ctx,&tp->Q,&tp->Qs[LP_CONNECTED],tp->pairstr);
                    }
                    nonz++;
                    tp->firstprocessed = tp->lastprocessed = (uint32_t)time(NULL);
                    if ( funcid == LP_CONNECT && tp->negotiationdone == 0 ) // bob all done
                    {
                        tp->negotiationdone = now;
                        //printf("bob sets negotiationdone.%u\n",now);
                        LP_trades_gotconnect(ctx,&tp->Q,&tp->Qs[LP_CONNECT],tp->pairstr);
                    }
                }
                continue;
            }
            portable_mutex_unlock(&LP_tradesmutex);
            tp->Q = qtp->Q;
            if ( qtp->iambob == tp->iambob && qtp->pairstr[0] != 0 )
                safecopy(tp->pairstr,qtp->pairstr,sizeof(tp->pairstr));
//printf("finished dequeue %p funcid.%d aliceid.%llu iambob.%d/%d done.%u\n",qtp,funcid,(long long)qtp->aliceid,qtp->iambob,tp->iambob,tp->negotiationdone);
            free(qtp);
            flag = 0;
            if ( tp->iambob == 0 )
            {
                if ( funcid == LP_RESERVED )
                {
                    if ( tp->connectsent == 0 )
                        flag = LP_trades_bestpricecheck(ctx,tp);
                }
                else if ( funcid == LP_CONNECTED && tp->negotiationdone == 0 ) // alice all done  tp->connectsent != 0 &&
                {
                    flag = 1;
                    tp->negotiationdone = now;
                    LP_trades_gotconnected(ctx,&tp->Q,&tp->Qs[LP_CONNECTED],tp->pairstr);
                }
            }
            else
            {
                if ( funcid == LP_REQUEST ) // bob maybe sends LP_RESERVED
                {
                    if ( (qp= LP_trades_gotrequest(ctx,&Q,&tp->Qs[LP_REQUEST],tp->pairstr)) != 0 )
                    {
                        tp->Qs[LP_RESERVED] = Q;
                        flag = 1;
                    }
                }
                else if ( funcid == LP_CONNECT && tp->negotiationdone == 0 ) // bob all done
                {
                    flag = 1;
                    tp->negotiationdone = now;
                    //printf("bob sets negotiationdone.%u\n",now);
                    LP_trades_gotconnect(ctx,&tp->Q,&tp->Qs[LP_CONNECT],tp->pairstr);
                }
            }
            if ( flag != 0 )
            {
                tp->lastprocessed = (uint32_t)time(NULL);
                nonz++;
            }
        }
        if ( nonz == 0 )
            sleep(1);
    }
}

void LP_tradecommandQ(struct LP_quoteinfo *qp,char *pairstr,int32_t funcid)
{
    struct LP_trade *qtp; uint64_t aliceid; int32_t iambob;
    if ( funcid < 0 || funcid >= sizeof(qtp->Qs)/sizeof(*qtp->Qs) )
        return;
    if ( funcid == LP_REQUEST || funcid == LP_CONNECT )
        iambob = 1;
    else iambob = 0;
    aliceid = qp->aliceid;
    portable_mutex_lock(&LP_tradesmutex);
    qtp = calloc(1,sizeof(*qtp));
    qtp->funcid = funcid;
    qtp->iambob = iambob;
    qtp->aliceid = aliceid;
    qtp->newtime = (uint32_t)time(NULL);
    qtp->Q = *qp;
    if ( pairstr != 0 )
        safecopy(qtp->pairstr,pairstr,sizeof(qtp->pairstr));
    DL_APPEND(LP_tradesQ,qtp);
    portable_mutex_unlock(&LP_tradesmutex);
    //printf("queue.%d uuid.(%s)\n",funcid,qtp->Q.uuidstr);
}

int32_t LP_tradecommand(void *ctx,char *myipaddr,int32_t pubsock,cJSON *argjson,uint8_t *data,int32_t datalen)
{
    int32_t Qtrades = 1;
    char *method,str[65]; int32_t i,num,DEXselector = 0; uint64_t aliceid; double qprice,bestprice,price,bid,ask; cJSON *proof; uint64_t rq; struct iguana_info *coin; struct LP_quoteinfo Q,Q2; int32_t counter,retval=-1;
    if ( (method= jstr(argjson,"method")) != 0 && (strcmp(method,"reserved") == 0 ||strcmp(method,"connected") == 0 || strcmp(method,"request") == 0 || strcmp(method,"connect") == 0) )
    {
        if ( LP_quoteparse(&Q,argjson) < 0 )
        {
            printf("ERROR parsing.(%s)\n",jprint(argjson,0));
            return(1);
        }
        if ( Q.satoshis < Q.txfee )
            return(1);
        LP_requestinit(&Q.R,Q.srchash,Q.desthash,Q.srccoin,Q.satoshis-Q.txfee,Q.destcoin,Q.destsatoshis-Q.desttxfee,Q.timestamp,Q.quotetime,DEXselector,Q.fill,Q.gtc);
        rq = ((uint64_t)Q.R.requestid << 32) | Q.R.quoteid;
        if ( Q.uuidstr[0] == 0 || (Q.timestamp > 0 && time(NULL) > Q.timestamp + LP_AUTOTRADE_TIMEOUT*20) ) // eat expired packets, some old timestamps floating about?
        {
            printf("uuid.%s aliceid.%llu is expired by %d\n",Q.uuidstr+32,(long long)Q.aliceid,(uint32_t)time(NULL) - (Q.timestamp + LP_AUTOTRADE_TIMEOUT*20));
            return(1);
        }
        LP_tradecommand_log(argjson);
        qprice = (double)Q.destsatoshis / (Q.satoshis - Q.txfee); //jdouble(argjson,"price");
        //printf("%s\n",jprint(argjson,0));
        printf("%-4d uuid.%32s g.%d f.%d %12s %5s/%-5s %12.8f -> %12.8f (%11.8f) | RT.%d %d n%d\n",(uint32_t)time(NULL) % 3600,Q.uuidstr+32,Q.gtc,Q.fill,method,Q.srccoin,Q.destcoin,dstr(Q.satoshis),dstr(Q.destsatoshis),qprice,LP_RTcount,LP_swapscount,G.netid);
        retval = 1;
        aliceid = j64bits(argjson,"aliceid");
        if ( strcmp(method,"reserved") == 0 )
        {
            bestprice = LP_bob_competition(&counter,aliceid,qprice,1);
            //printf("%s lag %ld: aliceid.%llu price %.8f -> bestprice %.8f Alice max %.8f\n",jprint(argjson,0),Q.quotetime - (time(NULL)-20),(long long)aliceid,qprice,bestprice,LP_Alicemaxprice);
            if ( 1 )
            {
                if ( LP_Alicemaxprice == 0. )
                    return(retval);
                if ( bits256_nonz(LP_Alicedestpubkey) != 0 )
                {
                    if (bits256_cmp(LP_Alicedestpubkey,Q.srchash) != 0 )
                    {
                        printf("got reserved response from different node %s\n",bits256_str(str,Q.srchash));
                        return(retval);
                    } else printf("got reserved response from destpubkey %s\n",bits256_str(str,Q.srchash));
                }
            }
            if ( bits256_cmp(G.LP_mypub25519,Q.desthash) == 0 && bits256_cmp(G.LP_mypub25519,Q.srchash) != 0 && (Q.vout != Q.vout2 || bits256_cmp(Q.txid,Q.txid2) != 0) ) // alice
            {
                if ( Qtrades == 0 )
                {
                    if ( Q.quotetime > time(NULL)-20 && LP_alice_eligible(Q.quotetime) > 0 )
                    {
                        LP_trades_gotreserved(ctx,&Q,&Q2);
                        if ( LP_quotecmp(0,&Q,&LP_Alicequery) == 0 )
                            LP_reserved(ctx,LP_myipaddr,LP_mypubsock,&Q);
                    }
                } else LP_tradecommandQ(&Q,jstr(argjson,"pair"),LP_RESERVED);
            }
        }
        else if ( strcmp(method,"connected") == 0 )
        {
            bestprice = LP_bob_competition(&counter,aliceid,qprice,1000);
            if ( bits256_cmp(G.LP_mypub25519,Q.desthash) == 0 && bits256_cmp(G.LP_mypub25519,Q.srchash) != 0 ) // alice
            {
                static uint64_t rqs[1024];
                for (i=0; i<sizeof(rqs)/sizeof(*rqs); i++)
                    if ( rq == rqs[i] )
                        return(retval);
                for (i=0; i<sizeof(rqs)/sizeof(*rqs); i++)
                    if ( rqs[i] == 0 )
                        break;
                if ( i == sizeof(rqs)/sizeof(*rqs) )
                    i = (rand() % (sizeof(rqs)/sizeof(*rqs)));
                rqs[i] = rq;
//printf("CONNECTED.(%s)\n",jprint(argjson,0));
                if ( (proof= jarray(&num,argjson,"proof")) != 0 && num > 0 )
                    Q.othercredits = LP_instantdex_proofcheck(Q.srccoin,Q.coinaddr,proof,num);
                if ( Qtrades == 0 )
                    LP_trades_gotconnected(ctx,&Q,&Q2,jstr(argjson,"pair"));
                else LP_tradecommandQ(&Q,jstr(argjson,"pair"),LP_CONNECTED);
            }
        }
        price = LP_myprice(&bid,&ask,Q.srccoin,Q.destcoin);
        if ( (coin= LP_coinfind(Q.srccoin)) == 0 || coin->inactive != 0 )
        {
            //printf("%s is not active\n",Q.srccoin);
            return(retval);
        }
        if ( price <= SMALLVAL || ask <= SMALLVAL )
        {
            //printf("this node has no price for %s/%s\n",Q.srccoin,Q.destcoin);
            return(retval);
        }
        if ( LP_aliceonly(Q.srccoin) > 0 )
        {
            printf("{\"error\":\"alice only coins can only be alice coin\"}\n");
            return(retval);
        }
        if ( strcmp(method,"request") == 0 ) // bob
        {
            //if ( LP_Alicemaxprice != 0. )
            //    return(retval);
            if ( Q.destvout != Q.feevout || bits256_cmp(Q.desttxid,Q.feetxid) != 0 )
            {
                bestprice = LP_bob_competition(&counter,aliceid,qprice,-1);
                //printf("bestprice %.8f\n",bestprice);
                if ( Qtrades == 0 )//|| (bits256_cmp(Q.srchash,G.LP_mypub25519) == 0 && bits256_cmp(G.LP_mypub25519,Q.desthash) != 0) )
                    LP_trades_gotrequest(ctx,&Q,&Q2,jstr(argjson,"pair"));
                else LP_tradecommandQ(&Q,jstr(argjson,"pair"),LP_REQUEST);
            }
        }
        else if ( strcmp(method,"connect") == 0 )
        {
            LP_bob_competition(&counter,aliceid,qprice,1000);
            if ( bits256_cmp(G.LP_mypub25519,Q.srchash) == 0 && bits256_cmp(G.LP_mypub25519,Q.desthash) != 0 ) // bob
            {
                static uint64_t rqs[1024];
                for (i=0; i<sizeof(rqs)/sizeof(*rqs); i++)
                    if ( rq == rqs[i] )
                        return(retval);
                for (i=0; i<sizeof(rqs)/sizeof(*rqs); i++)
                    if ( rqs[i] == 0 )
                        break;
                if ( i == sizeof(rqs)/sizeof(*rqs) )
                    i = (rand() % (sizeof(rqs)/sizeof(*rqs)));
                rqs[i] = rq;
                //printf("CONNECT.(%s)\n",jprint(argjson,0));
                if ( (proof= jarray(&num,argjson,"proof")) != 0 && num > 0 )
                    Q.othercredits = LP_instantdex_proofcheck(Q.destcoin,Q.destaddr,proof,num);
                if ( Qtrades == 0 )
                    LP_trades_gotconnect(ctx,&Q,&Q2,jstr(argjson,"pair"));
                else LP_tradecommandQ(&Q,jstr(argjson,"pair"),LP_CONNECT);
            }
        }
        return(retval);
    }
    return(retval);
}

char *LP_autobuy(void *ctx,int32_t fomoflag,char *myipaddr,int32_t mypubsock,char *base,char *rel,double maxprice,double relvolume,int32_t timeout,int32_t duration,char *gui,uint32_t nonce,bits256 destpubkey,uint32_t tradeid,char *uuidstr,int32_t fillflag,int32_t gtcflag)
{
    uint64_t desttxfee,txfee,balance; uint32_t lastnonce; int64_t bestsatoshis=0,destsatoshis; struct iguana_info *basecoin,*relcoin; struct LP_utxoinfo *autxo,B,A; struct LP_quoteinfo Q; bits256 pubkeys[100]; struct LP_address_utxo *utxos[4096]; int32_t num=0,maxiters=100,i,max=(int32_t)(sizeof(utxos)/sizeof(*utxos)); char _uuidstr[65];
    basecoin = LP_coinfind(base);
    relcoin = LP_coinfind(rel);
    if ( gui == 0 )
        gui = "nogui";
    if ( basecoin == 0 || basecoin->inactive != 0 || relcoin == 0 || relcoin->inactive != 0 )
        return(clonestr("{\"error\":\"base or rel not found or inactive\"}"));
    if ( LP_aliceonly(base) > 0 )
        return(clonestr("{\"error\":\"GAME can only be alice coin\"}"));
    printf("LP_autobuy %s/%s price %.8f vol %.8f nonce %u\n",base,rel,maxprice,relvolume,nonce);
    if ( (lastnonce= LP_lastnonce) != 0 && nonce <= lastnonce )
    {
        printf("nonce.%u not bigger than lastnonce.%u\n",nonce,lastnonce);
        return(clonestr("{\"error\":\"invalid nonce\"}"));
    }
    LP_lastnonce = nonce;
    if ( duration <= 0 )
        duration = LP_ORDERBOOK_DURATION;
    if ( timeout <= 0 )
        timeout = LP_AUTOTRADE_TIMEOUT;
    if ( basecoin->electrum != 0 && relcoin->electrum != 0 )
    {
        if ( timeout < 2*LP_AUTOTRADE_TIMEOUT )
            timeout = 2*LP_AUTOTRADE_TIMEOUT;
    }
    else if ( basecoin->electrum != 0 || relcoin->electrum != 0 )
    {
        if ( timeout < 1.5*LP_AUTOTRADE_TIMEOUT )
            timeout = 1.5*LP_AUTOTRADE_TIMEOUT;
    }
    if ( time(NULL) < Alice_expiration )
    {
        cJSON *retjson = cJSON_CreateObject();
        jaddstr(retjson,"error","only one pending request at a time");
        jaddnum(retjson,"wait",Alice_expiration-time(NULL));
        return(jprint(retjson,1));
    } else LP_alicequery_clear();
    if ( relcoin->etomic[0] != 0 )
        LP_address_utxo_reset(&num,LP_coinfind("ETOMIC"));
    else
    {
        LP_address_utxo_reset(&num,relcoin);
        if ( num <= 1 )
        {
            if ( time(NULL) > relcoin->lastautosplit+300 )
            {
                relcoin->lastautosplit = (uint32_t)time(NULL);
                return(LP_autosplit(relcoin));
            }
            return(clonestr("{\"error\":\"not enough utxo, please make more deposits\"}"));
        }
    }
    LP_txfees(&txfee,&desttxfee,base,rel);
    if ( txfee != 0 && txfee < 10000 )
        txfee = 10000;
    if ( desttxfee != 0 && desttxfee < 10000 )
        desttxfee = 10000;
    if ( fomoflag != 0 )
    {
        uint64_t median,minutxo,maxutxo;
        maxprice = 0.; // fomo -> price is 1. and needs to be set
        LP_address_minmax(0,&median,&minutxo,&maxutxo,relcoin,relcoin->smartaddr); // limit to largest utxo
        if ( maxutxo > 0 )
        {
            relvolume = MIN(relvolume,dstr(maxutxo) - dstr(desttxfee)*3);
            printf("maxutxo %.8f relvolume %.8f desttxfee %.8f\n",dstr(maxutxo),relvolume,dstr(desttxfee));
            maxprice = LP_fomoprice(base,rel,&relvolume);
            printf("fomoprice %.8f relvolume %.8f\n",maxprice,relvolume);
            if ( maxprice == 0. )
                return(clonestr("{\"error\":\"no orderbook entry found to handle request\"}"));
        } else printf("no utxo available\n");
    }
    if ( maxprice <= 0. || relvolume <= 0. || LP_priceinfofind(base) == 0 || LP_priceinfofind(rel) == 0 )
        return(clonestr("{\"error\":\"invalid parameter\"}"));
    if ( strcmp("BTC",rel) == 0 )
        maxprice *= 1.01;
    else maxprice *= 1.001;
    memset(pubkeys,0,sizeof(pubkeys));
    destsatoshis = SATOSHIDEN * relvolume + 2*desttxfee;
    autxo = 0;
    for (i=0; i<maxiters; i++)
    {
        memset(&A,0,sizeof(A));
        if ( (autxo= LP_address_myutxopair(&A,0,utxos,max,relcoin,relcoin->smartaddr,txfee,dstr(destsatoshis),maxprice,desttxfee)) != 0 )
            break;
        if ( fillflag != 0 )
        {
            return(clonestr("{\"error\":\"cant find a deposit that is big enough in size. make another deposit that is just a bit larger than what you want to trade\"}"));
        }
        destsatoshis *= 0.98;
        if ( destsatoshis < desttxfee*LP_MINSIZE_TXFEEMULT )
            break;
    }
    if ( destsatoshis < desttxfee*LP_MINSIZE_TXFEEMULT || i == maxiters )
    {
        return(clonestr("{\"error\":\"cant find a deposit that is close enough in size. make another deposit that is just a bit larger than what you want to trade\"}"));
    }
    printf("bestfit.[%d] selected alice (%.8f %.8f) for %.8f sats %.8f\n",i,dstr(autxo->payment.value),dstr(autxo->fee.value),dstr(destsatoshis),dstr(autxo->swap_satoshis));
    if ( destsatoshis - desttxfee < autxo->swap_satoshis )
    {
        destsatoshis -= desttxfee;
        autxo->swap_satoshis = destsatoshis;
        //printf("first path dest %.8f from %.8f\n",dstr(destsatoshis),dstr(autxo->swap_satoshis));
    }
    else if ( autxo->swap_satoshis - desttxfee < destsatoshis && relcoin->etomic[0] == 0)
    {
        autxo->swap_satoshis -= desttxfee;
        destsatoshis = autxo->swap_satoshis;
        printf("second path dest %.8f from %.8f\n",dstr(destsatoshis),dstr(autxo->swap_satoshis));
    }
    if ( destsatoshis < (autxo->payment.value / LP_MINCLIENTVOL) || autxo->payment.value < desttxfee*LP_MINSIZE_TXFEEMULT )
    {
        printf("destsatoshis %.8f vs utxo %.8f this would have triggered an quote error -13\n",dstr(destsatoshis),dstr(autxo->payment.value));
        return(clonestr("{\"error\":\"cant find a deposit that is close enough in size. make another deposit that is a bit larger than what you want to trade\"}"));
    }
    bestsatoshis = 1.001 * LP_basesatoshis(dstr(destsatoshis),maxprice,txfee,desttxfee);
    memset(&B,0,sizeof(B));
    strcpy(B.coin,base);
    if ( LP_quoteinfoinit(&Q,&B,rel,maxprice,bestsatoshis,destsatoshis) < 0 )
        return(clonestr("{\"error\":\"cant set ordermatch quote\"}"));
    if ( LP_quotedestinfo(&Q,autxo->payment.txid,autxo->payment.vout,autxo->fee.txid,autxo->fee.vout,G.LP_mypub25519,autxo->coinaddr) < 0 )
        return(clonestr("{\"error\":\"cant set ordermatch quote info\"}"));
    if ( relcoin->etomic[0] != 0 || basecoin->etomic[0] != 0 )
    {
        struct iguana_info *coin;
        if ( relcoin->etomic[0] != 0 )
            strcpy(Q.etomicdest,relcoin->smartaddr);
        else if (basecoin->etomic[0] != 0 )
        {
            strcpy(Q.etomicdest,basecoin->smartaddr);
            //printf("Q.etomicdest (%s)\n",Q.etomicdest);
        }
        if ( relcoin->etomic[0] != 0 )
        {
            if ((coin= LP_coinfind("ETOMIC")) != 0 )
                strcpy(Q.destaddr,coin->smartaddr);
            else return(clonestr("{\"error\":\"cant find ETOMIC\"}"));
        }
    }
    int32_t changed;
    Q.fill = fillflag;
    Q.gtc = gtcflag;
    LP_mypriceset(&changed,rel,base,1. / maxprice);
    LP_mypriceset(&changed,base,rel,0.);
    if ( uuidstr == 0 || uuidstr[0] == 0 )
    {
        uint8_t uuidhash[256]; bits256 hash; uint64_t millis; int32_t len = 0;
        memcpy(uuidhash,&G.LP_mypub25519,sizeof(bits256)), len += sizeof(bits256);
        millis = OS_milliseconds();
        memcpy(&uuidhash[len],&millis,sizeof(millis)), len += sizeof(millis);
        memcpy(&uuidhash[len],base,(int32_t)strlen(base)), len += (int32_t)strlen(base);
        memcpy(&uuidhash[len],rel,(int32_t)strlen(rel)), len += (int32_t)strlen(rel);
        vcalc_sha256(0,hash.bytes,uuidhash,len);
        uuidstr = _uuidstr;
        bits256_str(uuidstr,hash);
        //char str[65]; printf("%s %llu %s %s -> uuid.%s\n",bits256_str(str,G.LP_mypub25519),(long long)millis,base,rel,uuidstr);
    }
    return(LP_trade(ctx,myipaddr,mypubsock,&Q,maxprice,timeout,duration,tradeid,destpubkey,uuidstr));
}

<|MERGE_RESOLUTION|>--- conflicted
+++ resolved
@@ -1094,7 +1094,6 @@
     {
         for (j=0; j<voliters; j++)
         {
-<<<<<<< HEAD
             printf("priceiter.%d voliter.%d price %.8f vol %.8f\n",i,j,price,dstr(qp->destsatoshis));
             if ( (butxo= LP_address_myutxopair(&B,1,utxos,max,LP_coinfind(qp->srccoin),qp->coinaddr,qp->txfee,dstr(qp->destsatoshis),price,qp->desttxfee)) != 0 )
             {
@@ -1105,28 +1104,17 @@
                 qp->vout = butxo->payment.vout;
                 qp->txid2 = butxo->deposit.txid;
                 qp->vout2 = butxo->deposit.vout;
-                qp->satoshis = butxo->swap_satoshis;// + qp->txfee;
+                if (coin->etomic[0] == 0) {
+                    qp->satoshis = butxo->swap_satoshis;// + qp->txfee;
+                } else {
+                    qp->satoshis = LP_basesatoshis(dstr(qp->destsatoshis), price, qp->txfee, qp->desttxfee);
+                }
                 qp->quotetime = (uint32_t)time(NULL);
                 break;
             }
             if ( qp->fill != 0 )
                 break;
             qp->destsatoshis = (qp->destsatoshis * 2) / 3;
-=======
-            strcpy(qp->gui,G.gui);
-            strcpy(qp->coinaddr,coin->smartaddr);
-            qp->srchash = G.LP_mypub25519;
-            qp->txid = butxo->payment.txid;
-            qp->vout = butxo->payment.vout;
-            qp->txid2 = butxo->deposit.txid;
-            qp->vout2 = butxo->deposit.vout;
-            if (coin->etomic[0] == 0) {
-                qp->satoshis = butxo->swap_satoshis;// + qp->txfee;
-            } else {
-                qp->satoshis = LP_basesatoshis(dstr(qp->destsatoshis), price, qp->txfee, qp->desttxfee);
-            }
-            qp->quotetime = (uint32_t)time(NULL);
->>>>>>> 2508e2d9
         }
         if ( butxo != 0 && j < voliters )
         {
